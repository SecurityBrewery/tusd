--- conflicted
+++ resolved
@@ -1,12 +1,8 @@
 # Hooks
 
-<<<<<<< HEAD
 TODO: Update with new details
 
 When integrating tusd into an application, it is important to establish a communication channel between the two components. The tusd binary accomplishes this by providing a system which triggers actions when certain events happen, such as an upload being created or finished. This simple-but-powerful system enables uses ranging from logging over validation and authorization to processing the uploaded files.
-=======
-When integrating tusd into an application, it is important to establish a communication channel between the two components. The tusd binary accomplishes this by providing a system which triggers actions when certain events happen, such as an upload being created or finished. This simple-but-powerful system enables use cases ranging from logging over validation and authorization to processing the uploaded files.
->>>>>>> 596742fd
 
 When a specific action happens during an upload (pre-create, post-receive, post-finish, or post-terminate), the hook system enables tusd to fire off a specific event. Tusd provides two ways of doing this:
 
@@ -15,11 +11,11 @@
 
 ## Non-Blocking Hooks
 
-If not otherwise noted, all hooks are invoked in a *non-blocking* way, meaning that tusd will not wait until the hook process has finished and exited. Therefore, the hook process is not able to influence how tusd may continue handling the current request, regardless of which exit code it may set. Furthermore, the hook process' stdout and stderr will be piped to tusd's stdout and stderr correspondingly, allowing one to use these channels for additional logging.
+If not otherwise noted, all hooks are invoked in a _non-blocking_ way, meaning that tusd will not wait until the hook process has finished and exited. Therefore, the hook process is not able to influence how tusd may continue handling the current request, regardless of which exit code it may set. Furthermore, the hook process' stdout and stderr will be piped to tusd's stdout and stderr correspondingly, allowing one to use these channels for additional logging.
 
 ## Blocking Hooks
 
-On the other hand, there are a few *blocking* hooks, such as caused by the `pre-create` and `pre-finish` events. Because their exit code will dictate whether tusd will accept the current incoming request, tusd will wait until the hook process has exited. Therefore, in order to keep the response times low, one should avoid to make time-consuming operations inside the processes for blocking hooks.
+On the other hand, there are a few _blocking_ hooks, such as caused by the `pre-create` and `pre-finish` events. Because their exit code will dictate whether tusd will accept the current incoming request, tusd will wait until the hook process has exited. Therefore, in order to keep the response times low, one should avoid to make time-consuming operations inside the processes for blocking hooks.
 
 ### Blocking File Hooks
 
@@ -37,7 +33,7 @@
 
 ### post-create
 
-This event will be triggered after an upload is created, allowing you to run certain routines. For example, notifying other parts of your system that a new upload has to be handled. At this point the upload may have received some data already since the invocation of these hooks may be delayed by a short duration. 
+This event will be triggered after an upload is created, allowing you to run certain routines. For example, notifying other parts of your system that a new upload has to be handled. At this point the upload may have received some data already since the invocation of these hooks may be delayed by a short duration.
 
 ### pre-finish
 
@@ -62,7 +58,9 @@
 The `--hooks-enabled-events` option for the tusd binary works as a whitelist for hook events and takes a comma separated list of hook events (for instance: `pre-create,post-create`). This can be useful to limit the number of hook executions and save resources if you are only interested in some events. If the `--hooks-enabled-events` option is omitted, all default hook events are enabled (pre-create, post-create, post-receive, post-terminate, post-finish).
 
 ## File Hooks
+
 ### The Hook Directory
+
 By default, the file hook system is disabled. To enable it, pass the `--hooks-dir` option to the tusd binary. The flag's value will be a path, the **hook directory**, relative to the current working directory, pointing to the folder containing the executable **hook files**:
 
 ```bash
@@ -73,13 +71,14 @@
 ...
 ```
 
-If an event occurs, the tusd binary will look for a file, named exactly as the event, which will then be executed, as long as the object exists. In the example above, the binary `./path/to/hooks/pre-create` will be invoked, before an upload is created, which can be used to e.g. validate certain metadata. Please note, that in UNIX environments the hook file *must not* have an extension, such as `.sh` or `.py`, or else tusd will not recognize and ignore it. On Windows, however, the hook file *must* have an extension, such as `.bat` or `.exe`.
+If an event occurs, the tusd binary will look for a file, named exactly as the event, which will then be executed, as long as the object exists. In the example above, the binary `./path/to/hooks/pre-create` will be invoked, before an upload is created, which can be used to e.g. validate certain metadata. Please note, that in UNIX environments the hook file _must not_ have an extension, such as `.sh` or `.py`, or else tusd will not recognize and ignore it. On Windows, however, the hook file _must_ have an extension, such as `.bat` or `.exe`.
 
 ### The Hook's Environment
 
 The process of the hook files are provided with information about the event and the upload using to two methods:
-* The `TUS_ID` and `TUS_SIZE` environment variables will contain the upload ID and its size in bytes, which triggered the event. Please be aware, that in the `pre-create` hook the upload ID will be an empty string as the entity has not been created and therefore this piece of information is not yet available.
-* On `stdin` a JSON-encoded object can be read which contains more details about the corresponding event in following format:
+
+- The `TUS_ID` and `TUS_SIZE` environment variables will contain the upload ID and its size in bytes, which triggered the event. Please be aware, that in the `pre-create` hook the upload ID will be an empty string as the entity has not been created and therefore this piece of information is not yet available.
+- On `stdin` a JSON-encoded object can be read which contains more details about the corresponding event in following format:
 
 ```js
 {
