package s3store

import (
	"bytes"
	"context"
	"fmt"
	"io/ioutil"
	"strings"
	"testing"
	"time"

	"github.com/golang/mock/gomock"
	"github.com/stretchr/testify/assert"

	"github.com/aws/aws-sdk-go/aws"
	"github.com/aws/aws-sdk-go/aws/awserr"
	"github.com/aws/aws-sdk-go/aws/request"
	"github.com/aws/aws-sdk-go/service/s3"
	"github.com/tus/tusd/pkg/handler"
)

//go:generate mockgen -destination=./s3store_mock_test.go -package=s3store github.com/tus/tusd/pkg/s3store S3API

// Test interface implementations
var _ handler.DataStore = S3Store{}
var _ handler.TerminaterDataStore = S3Store{}
var _ handler.ConcaterDataStore = S3Store{}
var _ handler.LengthDeferrerDataStore = S3Store{}

func TestNewUpload(t *testing.T) {
	mockCtrl := gomock.NewController(t)
	defer mockCtrl.Finish()
	assert := assert.New(t)

	s3obj := NewMockS3API(mockCtrl)
	store := New("bucket", s3obj)

	assert.Equal("bucket", store.Bucket)
	assert.Equal(s3obj, store.Service)

	s1 := "hello"
	s2 := "men???hi"

	gomock.InOrder(
		s3obj.EXPECT().CreateMultipartUploadWithContext(context.Background(), &s3.CreateMultipartUploadInput{
			Bucket: aws.String("bucket"),
			Key:    aws.String("uploadId"),
			Metadata: map[string]*string{
				"foo": &s1,
				"bar": &s2,
			},
		}).Return(&s3.CreateMultipartUploadOutput{
			UploadId: aws.String("multipartId"),
		}, nil),
		s3obj.EXPECT().PutObjectWithContext(context.Background(), &s3.PutObjectInput{
			Bucket:        aws.String("bucket"),
			Key:           aws.String("uploadId.info"),
			Body:          bytes.NewReader([]byte(`{"ID":"uploadId+multipartId","Size":500,"SizeIsDeferred":false,"Offset":0,"MetaData":{"bar":"menü\r\nhi","foo":"hello"},"IsPartial":false,"IsFinal":false,"PartialUploads":null,"Storage":{"Bucket":"bucket","Key":"uploadId","Type":"s3store"}}`)),
			ContentLength: aws.Int64(int64(241)),
		}),
	)

	info := handler.FileInfo{
		ID:   "uploadId",
		Size: 500,
		MetaData: map[string]string{
			"foo": "hello",
			"bar": "menü\r\nhi",
		},
	}

	upload, err := store.NewUpload(context.Background(), info)
	assert.Nil(err)
	assert.NotNil(upload)
}

func TestNewUploadWithObjectPrefix(t *testing.T) {
	mockCtrl := gomock.NewController(t)
	defer mockCtrl.Finish()
	assert := assert.New(t)

	s3obj := NewMockS3API(mockCtrl)
	store := New("bucket", s3obj)
	store.ObjectPrefix = "my/uploaded/files"

	assert.Equal("bucket", store.Bucket)
	assert.Equal(s3obj, store.Service)

	s1 := "hello"
	s2 := "men?"

	gomock.InOrder(
		s3obj.EXPECT().CreateMultipartUploadWithContext(context.Background(), &s3.CreateMultipartUploadInput{
			Bucket: aws.String("bucket"),
			Key:    aws.String("my/uploaded/files/uploadId"),
			Metadata: map[string]*string{
				"foo": &s1,
				"bar": &s2,
			},
		}).Return(&s3.CreateMultipartUploadOutput{
			UploadId: aws.String("multipartId"),
		}, nil),
		s3obj.EXPECT().PutObjectWithContext(context.Background(), &s3.PutObjectInput{
			Bucket:        aws.String("bucket"),
			Key:           aws.String("my/uploaded/files/uploadId.info"),
			Body:          bytes.NewReader([]byte(`{"ID":"uploadId+multipartId","Size":500,"SizeIsDeferred":false,"Offset":0,"MetaData":{"bar":"menü","foo":"hello"},"IsPartial":false,"IsFinal":false,"PartialUploads":null,"Storage":{"Bucket":"bucket","Key":"my/uploaded/files/uploadId","Type":"s3store"}}`)),
			ContentLength: aws.Int64(int64(253)),
		}),
	)

	info := handler.FileInfo{
		ID:   "uploadId",
		Size: 500,
		MetaData: map[string]string{
			"foo": "hello",
			"bar": "menü",
		},
	}

	upload, err := store.NewUpload(context.Background(), info)
	assert.Nil(err)
	assert.NotNil(upload)
}

func TestNewUploadWithMetadataObjectPrefix(t *testing.T) {
	mockCtrl := gomock.NewController(t)
	defer mockCtrl.Finish()
	assert := assert.New(t)

	s3obj := NewMockS3API(mockCtrl)
	store := New("bucket", s3obj)
	store.ObjectPrefix = "my/uploaded/files"
	store.MetadataObjectPrefix = "my/metadata"

	assert.Equal("bucket", store.Bucket)
	assert.Equal(s3obj, store.Service)

	s1 := "hello"
	s2 := "men?"

	gomock.InOrder(
		s3obj.EXPECT().CreateMultipartUploadWithContext(context.Background(), &s3.CreateMultipartUploadInput{
			Bucket: aws.String("bucket"),
			Key:    aws.String("my/uploaded/files/uploadId"),
			Metadata: map[string]*string{
				"foo": &s1,
				"bar": &s2,
			},
		}).Return(&s3.CreateMultipartUploadOutput{
			UploadId: aws.String("multipartId"),
		}, nil),
		s3obj.EXPECT().PutObjectWithContext(context.Background(), &s3.PutObjectInput{
			Bucket:        aws.String("bucket"),
			Key:           aws.String("my/metadata/uploadId.info"),
			Body:          bytes.NewReader([]byte(`{"ID":"uploadId+multipartId","Size":500,"SizeIsDeferred":false,"Offset":0,"MetaData":{"bar":"menü","foo":"hello"},"IsPartial":false,"IsFinal":false,"PartialUploads":null,"Storage":{"Bucket":"bucket","Key":"my/uploaded/files/uploadId","Type":"s3store"}}`)),
			ContentLength: aws.Int64(int64(253)),
		}),
	)

	info := handler.FileInfo{
		ID:   "uploadId",
		Size: 500,
		MetaData: map[string]string{
			"foo": "hello",
			"bar": "menü",
		},
	}

	upload, err := store.NewUpload(context.Background(), info)
	assert.Nil(err)
	assert.NotNil(upload)
}

// This test ensures that an newly created upload without any chunks can be
// directly finished. There are no calls to ListPart or HeadObject because
// the upload is not fetched from S3 first.
func TestEmptyUpload(t *testing.T) {
	mockCtrl := gomock.NewController(t)
	defer mockCtrl.Finish()
	assert := assert.New(t)

	s3obj := NewMockS3API(mockCtrl)
	store := New("bucket", s3obj)

	gomock.InOrder(
		s3obj.EXPECT().CreateMultipartUploadWithContext(context.Background(), &s3.CreateMultipartUploadInput{
			Bucket:   aws.String("bucket"),
			Key:      aws.String("uploadId"),
			Metadata: map[string]*string{},
		}).Return(&s3.CreateMultipartUploadOutput{
			UploadId: aws.String("multipartId"),
		}, nil),
		s3obj.EXPECT().PutObjectWithContext(context.Background(), &s3.PutObjectInput{
			Bucket:        aws.String("bucket"),
			Key:           aws.String("uploadId.info"),
			Body:          bytes.NewReader([]byte(`{"ID":"uploadId+multipartId","Size":0,"SizeIsDeferred":false,"Offset":0,"MetaData":null,"IsPartial":false,"IsFinal":false,"PartialUploads":null,"Storage":{"Bucket":"bucket","Key":"uploadId","Type":"s3store"}}`)),
			ContentLength: aws.Int64(int64(208)),
		}),
		s3obj.EXPECT().UploadPartWithContext(context.Background(), NewUploadPartInputMatcher(&s3.UploadPartInput{
			Bucket:     aws.String("bucket"),
			Key:        aws.String("uploadId"),
			UploadId:   aws.String("multipartId"),
			PartNumber: aws.Int64(1),
			Body:       bytes.NewReader([]byte("")),
		})).Return(&s3.UploadPartOutput{
			ETag: aws.String("etag"),
		}, nil),
		s3obj.EXPECT().CompleteMultipartUploadWithContext(context.Background(), &s3.CompleteMultipartUploadInput{
			Bucket:   aws.String("bucket"),
			Key:      aws.String("uploadId"),
			UploadId: aws.String("multipartId"),
			MultipartUpload: &s3.CompletedMultipartUpload{
				Parts: []*s3.CompletedPart{
					{
						ETag:       aws.String("etag"),
						PartNumber: aws.Int64(1),
					},
				},
			},
		}).Return(nil, nil),
	)

	info := handler.FileInfo{
		ID:   "uploadId",
		Size: 0,
	}

	upload, err := store.NewUpload(context.Background(), info)
	assert.Nil(err)
	assert.NotNil(upload)
	err = upload.FinishUpload(context.Background())
	assert.Nil(err)
}

func TestNewUploadLargerMaxObjectSize(t *testing.T) {
	mockCtrl := gomock.NewController(t)
	defer mockCtrl.Finish()
	assert := assert.New(t)

	s3obj := NewMockS3API(mockCtrl)
	store := New("bucket", s3obj)

	assert.Equal("bucket", store.Bucket)
	assert.Equal(s3obj, store.Service)

	info := handler.FileInfo{
		ID:   "uploadId",
		Size: store.MaxObjectSize + 1,
	}

	upload, err := store.NewUpload(context.Background(), info)
	assert.NotNil(err)
	assert.EqualError(err, fmt.Sprintf("s3store: upload size of %v bytes exceeds MaxObjectSize of %v bytes", info.Size, store.MaxObjectSize))
	assert.Nil(upload)
}

func TestGetInfoNotFound(t *testing.T) {
	mockCtrl := gomock.NewController(t)
	defer mockCtrl.Finish()
	assert := assert.New(t)

	s3obj := NewMockS3API(mockCtrl)
	store := New("bucket", s3obj)

	s3obj.EXPECT().GetObjectWithContext(context.Background(), &s3.GetObjectInput{
		Bucket: aws.String("bucket"),
		Key:    aws.String("uploadId.info"),
	}).Return(nil, awserr.New("NoSuchKey", "The specified key does not exist.", nil))

	s3obj.EXPECT().ListPartsWithContext(context.Background(), &s3.ListPartsInput{
		Bucket:           aws.String("bucket"),
		Key:              aws.String("uploadId"),
		UploadId:         aws.String("multipartId"),
		PartNumberMarker: aws.Int64(0),
	}).Return(nil, awserr.New("NoSuchUpload", "Not found", nil))
	s3obj.EXPECT().HeadObjectWithContext(context.Background(), &s3.HeadObjectInput{
		Bucket: aws.String("bucket"),
		Key:    aws.String("uploadId.part"),
	}).Return(nil, awserr.New("NoSuchKey", "Not found", nil))

	upload, err := store.GetUpload(context.Background(), "uploadId+multipartId")
	assert.Nil(err)

	_, err = upload.GetInfo(context.Background())
	assert.Equal(handler.ErrNotFound, err)
}

func TestGetInfo(t *testing.T) {
	mockCtrl := gomock.NewController(t)
	defer mockCtrl.Finish()
	assert := assert.New(t)

	s3obj := NewMockS3API(mockCtrl)
	store := New("bucket", s3obj)

	s3obj.EXPECT().GetObjectWithContext(context.Background(), &s3.GetObjectInput{
		Bucket: aws.String("bucket"),
		Key:    aws.String("uploadId.info"),
	}).Return(&s3.GetObjectOutput{
		Body: ioutil.NopCloser(bytes.NewReader([]byte(`{"ID":"uploadId+multipartId","Size":500,"Offset":0,"MetaData":{"bar":"menü","foo":"hello"},"IsPartial":false,"IsFinal":false,"PartialUploads":null,"Storage":{"Bucket":"bucket","Key":"my/uploaded/files/uploadId","Type":"s3store"}}`))),
	}, nil)
	s3obj.EXPECT().ListPartsWithContext(context.Background(), &s3.ListPartsInput{
		Bucket:           aws.String("bucket"),
		Key:              aws.String("uploadId"),
		UploadId:         aws.String("multipartId"),
		PartNumberMarker: aws.Int64(0),
	}).Return(&s3.ListPartsOutput{
		Parts: []*s3.Part{
			{
				PartNumber: aws.Int64(1),
				Size:       aws.Int64(100),
				ETag:       aws.String("etag-1"),
			},
			{
				PartNumber: aws.Int64(2),
				Size:       aws.Int64(200),
				ETag:       aws.String("etag-2"),
			},
		},
		NextPartNumberMarker: aws.Int64(2),
		// Simulate a truncated response, so s3store should send a second request
		IsTruncated: aws.Bool(true),
	}, nil)
	s3obj.EXPECT().ListPartsWithContext(context.Background(), &s3.ListPartsInput{
		Bucket:           aws.String("bucket"),
		Key:              aws.String("uploadId"),
		UploadId:         aws.String("multipartId"),
		PartNumberMarker: aws.Int64(2),
	}).Return(&s3.ListPartsOutput{
		Parts: []*s3.Part{
			{
				PartNumber: aws.Int64(3),
				Size:       aws.Int64(100),
				ETag:       aws.String("etag-3"),
			},
		},
	}, nil)
	s3obj.EXPECT().HeadObjectWithContext(context.Background(), &s3.HeadObjectInput{
		Bucket: aws.String("bucket"),
		Key:    aws.String("uploadId.part"),
	}).Return(nil, awserr.New("NoSuchKey", "Not found", nil))

	upload, err := store.GetUpload(context.Background(), "uploadId+multipartId")
	assert.Nil(err)

	info, err := upload.GetInfo(context.Background())
	assert.Nil(err)
	assert.Equal(int64(500), info.Size)
	assert.Equal(int64(400), info.Offset)
	assert.Equal("uploadId+multipartId", info.ID)
	assert.Equal("hello", info.MetaData["foo"])
	assert.Equal("menü", info.MetaData["bar"])
	assert.Equal("s3store", info.Storage["Type"])
	assert.Equal("bucket", info.Storage["Bucket"])
	assert.Equal("my/uploaded/files/uploadId", info.Storage["Key"])
}

func TestGetInfoWithMetadataObjectPrefix(t *testing.T) {
	mockCtrl := gomock.NewController(t)
	defer mockCtrl.Finish()
	assert := assert.New(t)

	s3obj := NewMockS3API(mockCtrl)
	store := New("bucket", s3obj)
	store.MetadataObjectPrefix = "my/metadata"

	s3obj.EXPECT().GetObjectWithContext(context.Background(), &s3.GetObjectInput{
		Bucket: aws.String("bucket"),
		Key:    aws.String("my/metadata/uploadId.info"),
	}).Return(&s3.GetObjectOutput{
		Body: ioutil.NopCloser(bytes.NewReader([]byte(`{"ID":"uploadId+multipartId","Size":500,"Offset":0,"MetaData":{"bar":"menü","foo":"hello"},"IsPartial":false,"IsFinal":false,"PartialUploads":null,"Storage":{"Bucket":"bucket","Key":"my/uploaded/files/uploadId","Type":"s3store"}}`))),
	}, nil)
	s3obj.EXPECT().ListPartsWithContext(context.Background(), &s3.ListPartsInput{
		Bucket:           aws.String("bucket"),
		Key:              aws.String("uploadId"),
		UploadId:         aws.String("multipartId"),
		PartNumberMarker: aws.Int64(0),
	}).Return(&s3.ListPartsOutput{
		Parts: []*s3.Part{
			{
				PartNumber: aws.Int64(1),
				Size:       aws.Int64(100),
				ETag:       aws.String("etag-1"),
			},
			{
				PartNumber: aws.Int64(2),
				Size:       aws.Int64(200),
				ETag:       aws.String("etag-2"),
			},
		},
		NextPartNumberMarker: aws.Int64(2),
		// Simulate a truncated response, so s3store should send a second request
		IsTruncated: aws.Bool(true),
	}, nil)
	s3obj.EXPECT().ListPartsWithContext(context.Background(), &s3.ListPartsInput{
		Bucket:           aws.String("bucket"),
		Key:              aws.String("uploadId"),
		UploadId:         aws.String("multipartId"),
		PartNumberMarker: aws.Int64(2),
	}).Return(&s3.ListPartsOutput{
		Parts: []*s3.Part{
			{
				PartNumber: aws.Int64(3),
				Size:       aws.Int64(100),
				ETag:       aws.String("etag-3"),
			},
		},
	}, nil)
	s3obj.EXPECT().HeadObjectWithContext(context.Background(), &s3.HeadObjectInput{
		Bucket: aws.String("bucket"),
		Key:    aws.String("my/metadata/uploadId.part"),
	}).Return(nil, awserr.New("NoSuchKey", "Not found", nil))

	upload, err := store.GetUpload(context.Background(), "uploadId+multipartId")
	assert.Nil(err)

	info, err := upload.GetInfo(context.Background())
	assert.Nil(err)
	assert.Equal(int64(500), info.Size)
	assert.Equal(int64(400), info.Offset)
	assert.Equal("uploadId+multipartId", info.ID)
	assert.Equal("hello", info.MetaData["foo"])
	assert.Equal("menü", info.MetaData["bar"])
	assert.Equal("s3store", info.Storage["Type"])
	assert.Equal("bucket", info.Storage["Bucket"])
	assert.Equal("my/uploaded/files/uploadId", info.Storage["Key"])
}

func TestGetInfoWithIncompletePart(t *testing.T) {
	mockCtrl := gomock.NewController(t)
	defer mockCtrl.Finish()
	assert := assert.New(t)

	s3obj := NewMockS3API(mockCtrl)
	store := New("bucket", s3obj)

	s3obj.EXPECT().GetObjectWithContext(context.Background(), &s3.GetObjectInput{
		Bucket: aws.String("bucket"),
		Key:    aws.String("uploadId.info"),
	}).Return(&s3.GetObjectOutput{
		Body: ioutil.NopCloser(bytes.NewReader([]byte(`{"ID":"uploadId+multipartId","Size":500,"Offset":0,"MetaData":{},"IsPartial":false,"IsFinal":false,"PartialUploads":null,"Storage":null}`))),
	}, nil)
	s3obj.EXPECT().ListPartsWithContext(context.Background(), &s3.ListPartsInput{
		Bucket:           aws.String("bucket"),
		Key:              aws.String("uploadId"),
		UploadId:         aws.String("multipartId"),
		PartNumberMarker: aws.Int64(0),
	}).Return(&s3.ListPartsOutput{Parts: []*s3.Part{}}, nil)
	s3obj.EXPECT().HeadObjectWithContext(context.Background(), &s3.HeadObjectInput{
		Bucket: aws.String("bucket"),
		Key:    aws.String("uploadId.part"),
	}).Return(&s3.HeadObjectOutput{
		ContentLength: aws.Int64(10),
	}, nil)

	upload, err := store.GetUpload(context.Background(), "uploadId+multipartId")
	assert.Nil(err)

	info, err := upload.GetInfo(context.Background())
	assert.Nil(err)
	assert.Equal(int64(10), info.Offset)
	assert.Equal("uploadId+multipartId", info.ID)
}

func TestGetInfoFinished(t *testing.T) {
	mockCtrl := gomock.NewController(t)
	defer mockCtrl.Finish()
	assert := assert.New(t)

	s3obj := NewMockS3API(mockCtrl)
	store := New("bucket", s3obj)

	s3obj.EXPECT().GetObjectWithContext(context.Background(), &s3.GetObjectInput{
		Bucket: aws.String("bucket"),
		Key:    aws.String("uploadId.info"),
	}).Return(&s3.GetObjectOutput{
		Body: ioutil.NopCloser(bytes.NewReader([]byte(`{"ID":"uploadId","Size":500,"Offset":0,"MetaData":null,"IsPartial":false,"IsFinal":false,"PartialUploads":null,"Storage":null}`))),
	}, nil)
	s3obj.EXPECT().ListPartsWithContext(context.Background(), &s3.ListPartsInput{
		Bucket:           aws.String("bucket"),
		Key:              aws.String("uploadId"),
		UploadId:         aws.String("multipartId"),
		PartNumberMarker: aws.Int64(0),
	}).Return(nil, awserr.New("NoSuchUpload", "The specified upload does not exist.", nil))
	s3obj.EXPECT().HeadObjectWithContext(context.Background(), &s3.HeadObjectInput{
		Bucket: aws.String("bucket"),
		Key:    aws.String("uploadId.part"),
	}).Return(nil, awserr.New("NoSuchKey", "Not found", nil))

	upload, err := store.GetUpload(context.Background(), "uploadId+multipartId")
	assert.Nil(err)

	info, err := upload.GetInfo(context.Background())
	assert.Nil(err)
	assert.Equal(int64(500), info.Size)
	assert.Equal(int64(500), info.Offset)
}

func TestGetReader(t *testing.T) {
	mockCtrl := gomock.NewController(t)
	defer mockCtrl.Finish()
	assert := assert.New(t)

	s3obj := NewMockS3API(mockCtrl)
	store := New("bucket", s3obj)

	s3obj.EXPECT().GetObjectWithContext(context.Background(), &s3.GetObjectInput{
		Bucket: aws.String("bucket"),
		Key:    aws.String("uploadId"),
	}).Return(&s3.GetObjectOutput{
		Body: ioutil.NopCloser(bytes.NewReader([]byte(`hello world`))),
	}, nil)

	upload, err := store.GetUpload(context.Background(), "uploadId+multipartId")
	assert.Nil(err)

	content, err := upload.GetReader(context.Background())
	assert.Nil(err)
	assert.Equal(ioutil.NopCloser(bytes.NewReader([]byte(`hello world`))), content)
}

func TestGetReaderNotFound(t *testing.T) {
	mockCtrl := gomock.NewController(t)
	defer mockCtrl.Finish()
	assert := assert.New(t)

	s3obj := NewMockS3API(mockCtrl)
	store := New("bucket", s3obj)

	gomock.InOrder(
		s3obj.EXPECT().GetObjectWithContext(context.Background(), &s3.GetObjectInput{
			Bucket: aws.String("bucket"),
			Key:    aws.String("uploadId"),
		}).Return(nil, awserr.New("NoSuchKey", "The specified key does not exist.", nil)),
		s3obj.EXPECT().ListPartsWithContext(context.Background(), &s3.ListPartsInput{
			Bucket:   aws.String("bucket"),
			Key:      aws.String("uploadId"),
			UploadId: aws.String("multipartId"),
			MaxParts: aws.Int64(0),
		}).Return(nil, awserr.New("NoSuchUpload", "The specified upload does not exist.", nil)),
	)

	upload, err := store.GetUpload(context.Background(), "uploadId+multipartId")
	assert.Nil(err)

	content, err := upload.GetReader(context.Background())
	assert.Nil(content)
	assert.Equal(handler.ErrNotFound, err)
}

func TestGetReaderNotFinished(t *testing.T) {
	mockCtrl := gomock.NewController(t)
	defer mockCtrl.Finish()
	assert := assert.New(t)

	s3obj := NewMockS3API(mockCtrl)
	store := New("bucket", s3obj)

	gomock.InOrder(
		s3obj.EXPECT().GetObjectWithContext(context.Background(), &s3.GetObjectInput{
			Bucket: aws.String("bucket"),
			Key:    aws.String("uploadId"),
		}).Return(nil, awserr.New("NoSuchKey", "The specified key does not exist.", nil)),
		s3obj.EXPECT().ListPartsWithContext(context.Background(), &s3.ListPartsInput{
			Bucket:   aws.String("bucket"),
			Key:      aws.String("uploadId"),
			UploadId: aws.String("multipartId"),
			MaxParts: aws.Int64(0),
		}).Return(&s3.ListPartsOutput{
			Parts: []*s3.Part{},
		}, nil),
	)

	upload, err := store.GetUpload(context.Background(), "uploadId+multipartId")
	assert.Nil(err)

	content, err := upload.GetReader(context.Background())
	assert.Nil(content)
	assert.Equal("cannot stream non-finished upload", err.Error())
}

func TestDeclareLength(t *testing.T) {
	mockCtrl := gomock.NewController(t)
	defer mockCtrl.Finish()
	assert := assert.New(t)

	s3obj := NewMockS3API(mockCtrl)
	store := New("bucket", s3obj)

	s3obj.EXPECT().GetObjectWithContext(context.Background(), &s3.GetObjectInput{
		Bucket: aws.String("bucket"),
		Key:    aws.String("uploadId.info"),
	}).Return(&s3.GetObjectOutput{
		Body: ioutil.NopCloser(bytes.NewReader([]byte(`{"ID":"uploadId+multipartId","Size":0,"SizeIsDeferred":true,"Offset":0,"MetaData":{},"IsPartial":false,"IsFinal":false,"PartialUploads":null,"Storage":{"Bucket":"bucket","Key":"uploadId","Type":"s3store"}}`))),
	}, nil)
	s3obj.EXPECT().ListPartsWithContext(context.Background(), &s3.ListPartsInput{
		Bucket:           aws.String("bucket"),
		Key:              aws.String("uploadId"),
		UploadId:         aws.String("multipartId"),
		PartNumberMarker: aws.Int64(0),
	}).Return(&s3.ListPartsOutput{
		Parts: []*s3.Part{},
	}, nil)
	s3obj.EXPECT().HeadObjectWithContext(context.Background(), &s3.HeadObjectInput{
		Bucket: aws.String("bucket"),
		Key:    aws.String("uploadId.part"),
	}).Return(nil, awserr.New("NotFound", "Not Found", nil))
	s3obj.EXPECT().PutObjectWithContext(context.Background(), &s3.PutObjectInput{
		Bucket:        aws.String("bucket"),
		Key:           aws.String("uploadId.info"),
		Body:          bytes.NewReader([]byte(`{"ID":"uploadId+multipartId","Size":500,"SizeIsDeferred":false,"Offset":0,"MetaData":{},"IsPartial":false,"IsFinal":false,"PartialUploads":null,"Storage":{"Bucket":"bucket","Key":"uploadId","Type":"s3store"}}`)),
		ContentLength: aws.Int64(int64(208)),
	})

	upload, err := store.GetUpload(context.Background(), "uploadId+multipartId")
	assert.Nil(err)

	err = store.AsLengthDeclarableUpload(upload).DeclareLength(context.Background(), 500)
	assert.Nil(err)
	info, err := upload.GetInfo(context.Background())
	assert.Nil(err)
	assert.Equal(int64(500), info.Size)
}

func TestFinishUpload(t *testing.T) {
	mockCtrl := gomock.NewController(t)
	defer mockCtrl.Finish()
	assert := assert.New(t)

	s3obj := NewMockS3API(mockCtrl)
	store := New("bucket", s3obj)

	s3obj.EXPECT().GetObjectWithContext(context.Background(), &s3.GetObjectInput{
		Bucket: aws.String("bucket"),
		Key:    aws.String("uploadId.info"),
	}).Return(&s3.GetObjectOutput{
		Body: ioutil.NopCloser(bytes.NewReader([]byte(`{"ID":"uploadId","Size":400,"Offset":0,"MetaData":null,"IsPartial":false,"IsFinal":false,"PartialUploads":null,"Storage":null}`))),
	}, nil)
	s3obj.EXPECT().ListPartsWithContext(context.Background(), &s3.ListPartsInput{
		Bucket:           aws.String("bucket"),
		Key:              aws.String("uploadId"),
		UploadId:         aws.String("multipartId"),
		PartNumberMarker: aws.Int64(0),
	}).Return(&s3.ListPartsOutput{
		Parts: []*s3.Part{
			{
				Size:       aws.Int64(100),
				ETag:       aws.String("etag-1"),
				PartNumber: aws.Int64(1),
			},
			{
				Size:       aws.Int64(200),
				ETag:       aws.String("etag-2"),
				PartNumber: aws.Int64(2),
			},
		},
		NextPartNumberMarker: aws.Int64(2),
		IsTruncated:          aws.Bool(true),
	}, nil)
	s3obj.EXPECT().ListPartsWithContext(context.Background(), &s3.ListPartsInput{
		Bucket:           aws.String("bucket"),
		Key:              aws.String("uploadId"),
		UploadId:         aws.String("multipartId"),
		PartNumberMarker: aws.Int64(2),
	}).Return(&s3.ListPartsOutput{
		Parts: []*s3.Part{
			{
				Size:       aws.Int64(100),
				ETag:       aws.String("etag-3"),
				PartNumber: aws.Int64(3),
			},
		},
	}, nil)
	s3obj.EXPECT().HeadObjectWithContext(context.Background(), &s3.HeadObjectInput{
		Bucket: aws.String("bucket"),
		Key:    aws.String("uploadId.part"),
	}).Return(nil, awserr.New("NotFound", "Not Found", nil))
	s3obj.EXPECT().CompleteMultipartUploadWithContext(context.Background(), &s3.CompleteMultipartUploadInput{
		Bucket:   aws.String("bucket"),
		Key:      aws.String("uploadId"),
		UploadId: aws.String("multipartId"),
		MultipartUpload: &s3.CompletedMultipartUpload{
			Parts: []*s3.CompletedPart{
				{
					ETag:       aws.String("etag-1"),
					PartNumber: aws.Int64(1),
				},
				{
					ETag:       aws.String("etag-2"),
					PartNumber: aws.Int64(2),
				},
				{
					ETag:       aws.String("etag-3"),
					PartNumber: aws.Int64(3),
				},
			},
		},
	}).Return(nil, nil)

	upload, err := store.GetUpload(context.Background(), "uploadId+multipartId")
	assert.Nil(err)

	err = upload.FinishUpload(context.Background())
	assert.Nil(err)
}

func TestWriteChunk(t *testing.T) {
	mockCtrl := gomock.NewController(t)
	defer mockCtrl.Finish()
	assert := assert.New(t)

	s3obj := NewMockS3API(mockCtrl)
	store := New("bucket", s3obj)
	store.MaxPartSize = 8
	store.MinPartSize = 4
	store.PreferredPartSize = 4
	store.MaxMultipartParts = 10000
	store.MaxObjectSize = 5 * 1024 * 1024 * 1024 * 1024

	// From GetInfo
	s3obj.EXPECT().GetObjectWithContext(context.Background(), &s3.GetObjectInput{
		Bucket: aws.String("bucket"),
		Key:    aws.String("uploadId.info"),
	}).Return(&s3.GetObjectOutput{
		Body: ioutil.NopCloser(bytes.NewReader([]byte(`{"ID":"uploadId","Size":500,"Offset":0,"MetaData":null,"IsPartial":false,"IsFinal":false,"PartialUploads":null,"Storage":null}`))),
	}, nil)
	s3obj.EXPECT().ListPartsWithContext(context.Background(), &s3.ListPartsInput{
		Bucket:           aws.String("bucket"),
		Key:              aws.String("uploadId"),
		UploadId:         aws.String("multipartId"),
		PartNumberMarker: aws.Int64(0),
	}).Return(&s3.ListPartsOutput{
		Parts: []*s3.Part{
			{
				Size:       aws.Int64(100),
				ETag:       aws.String("etag-1"),
				PartNumber: aws.Int64(1),
			},
			{
				Size:       aws.Int64(200),
				ETag:       aws.String("etag-2"),
				PartNumber: aws.Int64(2),
			},
		},
	}, nil)
	s3obj.EXPECT().HeadObjectWithContext(context.Background(), &s3.HeadObjectInput{
		Bucket: aws.String("bucket"),
		Key:    aws.String("uploadId.part"),
	}).Return(nil, awserr.New("NoSuchKey", "Not found", nil))

	// From WriteChunk
	s3obj.EXPECT().UploadPartWithContext(context.Background(), NewUploadPartInputMatcher(&s3.UploadPartInput{
		Bucket:     aws.String("bucket"),
		Key:        aws.String("uploadId"),
		UploadId:   aws.String("multipartId"),
		PartNumber: aws.Int64(3),
		Body:       bytes.NewReader([]byte("1234")),
	})).Return(&s3.UploadPartOutput{
		ETag: aws.String("etag-3"),
	}, nil)
	s3obj.EXPECT().UploadPartWithContext(context.Background(), NewUploadPartInputMatcher(&s3.UploadPartInput{
		Bucket:     aws.String("bucket"),
		Key:        aws.String("uploadId"),
		UploadId:   aws.String("multipartId"),
		PartNumber: aws.Int64(4),
		Body:       bytes.NewReader([]byte("5678")),
	})).Return(&s3.UploadPartOutput{
		ETag: aws.String("etag-4"),
	}, nil)
	s3obj.EXPECT().UploadPartWithContext(context.Background(), NewUploadPartInputMatcher(&s3.UploadPartInput{
		Bucket:     aws.String("bucket"),
		Key:        aws.String("uploadId"),
		UploadId:   aws.String("multipartId"),
		PartNumber: aws.Int64(5),
		Body:       bytes.NewReader([]byte("90AB")),
	})).Return(&s3.UploadPartOutput{
		ETag: aws.String("etag-5"),
	}, nil)
	s3obj.EXPECT().PutObjectWithContext(context.Background(), NewPutObjectInputMatcher(&s3.PutObjectInput{
		Bucket: aws.String("bucket"),
		Key:    aws.String("uploadId.part"),
		Body:   bytes.NewReader([]byte("CD")),
	})).Return(nil, nil)

	upload, err := store.GetUpload(context.Background(), "uploadId+multipartId")
	assert.Nil(err)

	bytesRead, err := upload.WriteChunk(context.Background(), 300, bytes.NewReader([]byte("1234567890ABCD")))
	assert.Nil(err)
	assert.Equal(int64(14), bytesRead)
}

func TestWriteChunkWriteIncompletePartBecauseTooSmall(t *testing.T) {
	mockCtrl := gomock.NewController(t)
	defer mockCtrl.Finish()
	assert := assert.New(t)

	s3obj := NewMockS3API(mockCtrl)
	store := New("bucket", s3obj)

	s3obj.EXPECT().GetObjectWithContext(context.Background(), &s3.GetObjectInput{
		Bucket: aws.String("bucket"),
		Key:    aws.String("uploadId.info"),
	}).Return(&s3.GetObjectOutput{
		Body: ioutil.NopCloser(bytes.NewReader([]byte(`{"ID":"uploadId","Size":500,"Offset":0,"MetaData":null,"IsPartial":false,"IsFinal":false,"PartialUploads":null,"Storage":null}`))),
	}, nil)
	s3obj.EXPECT().ListPartsWithContext(context.Background(), &s3.ListPartsInput{
		Bucket:           aws.String("bucket"),
		Key:              aws.String("uploadId"),
		UploadId:         aws.String("multipartId"),
		PartNumberMarker: aws.Int64(0),
	}).Return(&s3.ListPartsOutput{
		Parts: []*s3.Part{
			{
				Size:       aws.Int64(100),
				ETag:       aws.String("etag-1"),
				PartNumber: aws.Int64(1),
			},
			{
				Size:       aws.Int64(200),
				ETag:       aws.String("etag-2"),
				PartNumber: aws.Int64(2),
			},
		},
	}, nil)
	s3obj.EXPECT().HeadObjectWithContext(context.Background(), &s3.HeadObjectInput{
		Bucket: aws.String("bucket"),
		Key:    aws.String("uploadId.part"),
	}).Return(nil, awserr.New("NoSuchKey", "The specified key does not exist", nil))

	s3obj.EXPECT().PutObjectWithContext(context.Background(), NewPutObjectInputMatcher(&s3.PutObjectInput{
		Bucket: aws.String("bucket"),
		Key:    aws.String("uploadId.part"),
		Body:   bytes.NewReader([]byte("1234567890")),
	})).Return(nil, nil)

	upload, err := store.GetUpload(context.Background(), "uploadId+multipartId")
	assert.Nil(err)

	bytesRead, err := upload.WriteChunk(context.Background(), 300, bytes.NewReader([]byte("1234567890")))
	assert.Nil(err)
	assert.Equal(int64(10), bytesRead)
}

func TestWriteChunkPrependsIncompletePart(t *testing.T) {
	mockCtrl := gomock.NewController(t)
	defer mockCtrl.Finish()
	assert := assert.New(t)

	s3obj := NewMockS3API(mockCtrl)
	store := New("bucket", s3obj)
	store.MaxPartSize = 8
	store.MinPartSize = 4
	store.PreferredPartSize = 4
	store.MaxMultipartParts = 10000
	store.MaxObjectSize = 5 * 1024 * 1024 * 1024 * 1024

	s3obj.EXPECT().GetObjectWithContext(context.Background(), &s3.GetObjectInput{
		Bucket: aws.String("bucket"),
		Key:    aws.String("uploadId.info"),
	}).Return(&s3.GetObjectOutput{
		Body: ioutil.NopCloser(bytes.NewReader([]byte(`{"ID":"uploadId","Size":5,"Offset":0,"MetaData":null,"IsPartial":false,"IsFinal":false,"PartialUploads":null,"Storage":null}`))),
	}, nil)
	s3obj.EXPECT().ListPartsWithContext(context.Background(), &s3.ListPartsInput{
		Bucket:           aws.String("bucket"),
		Key:              aws.String("uploadId"),
		UploadId:         aws.String("multipartId"),
		PartNumberMarker: aws.Int64(0),
	}).Return(&s3.ListPartsOutput{
		Parts: []*s3.Part{},
	}, nil)
	s3obj.EXPECT().HeadObjectWithContext(context.Background(), &s3.HeadObjectInput{
		Bucket: aws.String("bucket"),
		Key:    aws.String("uploadId.part"),
	}).Return(&s3.HeadObjectOutput{
		ContentLength: aws.Int64(3),
	}, nil)
	s3obj.EXPECT().GetObjectWithContext(context.Background(), &s3.GetObjectInput{
		Bucket: aws.String("bucket"),
		Key:    aws.String("uploadId.part"),
	}).Return(&s3.GetObjectOutput{
		ContentLength: aws.Int64(3),
		Body:          ioutil.NopCloser(bytes.NewReader([]byte("123"))),
	}, nil)
	s3obj.EXPECT().DeleteObjectWithContext(context.Background(), &s3.DeleteObjectInput{
		Bucket: aws.String(store.Bucket),
		Key:    aws.String("uploadId.part"),
	}).Return(&s3.DeleteObjectOutput{}, nil)

	s3obj.EXPECT().UploadPartWithContext(context.Background(), NewUploadPartInputMatcher(&s3.UploadPartInput{
		Bucket:     aws.String("bucket"),
		Key:        aws.String("uploadId"),
		UploadId:   aws.String("multipartId"),
		PartNumber: aws.Int64(1),
		Body:       bytes.NewReader([]byte("1234")),
	})).Return(&s3.UploadPartOutput{
		ETag: aws.String("etag-1"),
	}, nil)
	s3obj.EXPECT().UploadPartWithContext(context.Background(), NewUploadPartInputMatcher(&s3.UploadPartInput{
		Bucket:     aws.String("bucket"),
		Key:        aws.String("uploadId"),
		UploadId:   aws.String("multipartId"),
		PartNumber: aws.Int64(2),
		Body:       bytes.NewReader([]byte("5")),
	})).Return(&s3.UploadPartOutput{
		ETag: aws.String("etag-2"),
	}, nil)

	upload, err := store.GetUpload(context.Background(), "uploadId+multipartId")
	assert.Nil(err)

	bytesRead, err := upload.WriteChunk(context.Background(), 3, bytes.NewReader([]byte("45")))
	assert.Nil(err)
	assert.Equal(int64(2), bytesRead)
}

func TestWriteChunkPrependsIncompletePartAndWritesANewIncompletePart(t *testing.T) {
	mockCtrl := gomock.NewController(t)
	defer mockCtrl.Finish()
	assert := assert.New(t)

	s3obj := NewMockS3API(mockCtrl)
	store := New("bucket", s3obj)
	store.MaxPartSize = 8
	store.MinPartSize = 4
	store.PreferredPartSize = 4
	store.MaxMultipartParts = 10000
	store.MaxObjectSize = 5 * 1024 * 1024 * 1024 * 1024

	s3obj.EXPECT().GetObjectWithContext(context.Background(), &s3.GetObjectInput{
		Bucket: aws.String("bucket"),
		Key:    aws.String("uploadId.info"),
	}).Return(&s3.GetObjectOutput{
		Body: ioutil.NopCloser(bytes.NewReader([]byte(`{"ID":"uploadId","Size":10,"Offset":0,"MetaData":null,"IsPartial":false,"IsFinal":false,"PartialUploads":null,"Storage":null}`))),
	}, nil)
	s3obj.EXPECT().ListPartsWithContext(context.Background(), &s3.ListPartsInput{
		Bucket:           aws.String("bucket"),
		Key:              aws.String("uploadId"),
		UploadId:         aws.String("multipartId"),
		PartNumberMarker: aws.Int64(0),
	}).Return(&s3.ListPartsOutput{Parts: []*s3.Part{}}, nil)
	s3obj.EXPECT().HeadObjectWithContext(context.Background(), &s3.HeadObjectInput{
		Bucket: aws.String("bucket"),
		Key:    aws.String("uploadId.part"),
	}).Return(&s3.HeadObjectOutput{
		ContentLength: aws.Int64(3),
	}, nil)
	s3obj.EXPECT().GetObjectWithContext(context.Background(), &s3.GetObjectInput{
		Bucket: aws.String("bucket"),
		Key:    aws.String("uploadId.part"),
	}).Return(&s3.GetObjectOutput{
		ContentLength: aws.Int64(3),
		Body:          ioutil.NopCloser(bytes.NewReader([]byte("123"))),
	}, nil)
	s3obj.EXPECT().DeleteObjectWithContext(context.Background(), &s3.DeleteObjectInput{
		Bucket: aws.String(store.Bucket),
		Key:    aws.String("uploadId.part"),
	}).Return(&s3.DeleteObjectOutput{}, nil)

	s3obj.EXPECT().UploadPartWithContext(context.Background(), NewUploadPartInputMatcher(&s3.UploadPartInput{
		Bucket:     aws.String("bucket"),
		Key:        aws.String("uploadId"),
		UploadId:   aws.String("multipartId"),
		PartNumber: aws.Int64(1),
		Body:       bytes.NewReader([]byte("1234")),
	})).Return(&s3.UploadPartOutput{
		ETag: aws.String("etag-1"),
	}, nil)
	s3obj.EXPECT().PutObjectWithContext(context.Background(), NewPutObjectInputMatcher(&s3.PutObjectInput{
		Bucket: aws.String("bucket"),
		Key:    aws.String("uploadId.part"),
		Body:   bytes.NewReader([]byte("5")),
	})).Return(nil, nil)

	upload, err := store.GetUpload(context.Background(), "uploadId+multipartId")
	assert.Nil(err)

	bytesRead, err := upload.WriteChunk(context.Background(), 3, bytes.NewReader([]byte("45")))
	assert.Nil(err)
	assert.Equal(int64(2), bytesRead)
}

func TestWriteChunkAllowTooSmallLast(t *testing.T) {
	mockCtrl := gomock.NewController(t)
	defer mockCtrl.Finish()
	assert := assert.New(t)

	s3obj := NewMockS3API(mockCtrl)
	store := New("bucket", s3obj)
	store.MinPartSize = 20

	s3obj.EXPECT().GetObjectWithContext(context.Background(), &s3.GetObjectInput{
		Bucket: aws.String("bucket"),
		Key:    aws.String("uploadId.info"),
	}).Return(&s3.GetObjectOutput{
		Body: ioutil.NopCloser(bytes.NewReader([]byte(`{"ID":"uploadId","Size":500,"Offset":0,"MetaData":null,"IsPartial":false,"IsFinal":false,"PartialUploads":null,"Storage":null}`))),
	}, nil)
	s3obj.EXPECT().ListPartsWithContext(context.Background(), &s3.ListPartsInput{
		Bucket:           aws.String("bucket"),
		Key:              aws.String("uploadId"),
		UploadId:         aws.String("multipartId"),
		PartNumberMarker: aws.Int64(0),
	}).Return(&s3.ListPartsOutput{
		Parts: []*s3.Part{
			{
				PartNumber: aws.Int64(1),
				Size:       aws.Int64(400),
				ETag:       aws.String("etag-1"),
			},
			{
				PartNumber: aws.Int64(2),
				Size:       aws.Int64(90),
				ETag:       aws.String("etag-2"),
			},
		},
	}, nil)
	s3obj.EXPECT().HeadObjectWithContext(context.Background(), &s3.HeadObjectInput{
		Bucket: aws.String("bucket"),
		Key:    aws.String("uploadId.part"),
	}).Return(nil, awserr.New("AccessDenied", "Access Denied.", nil))
	s3obj.EXPECT().UploadPartWithContext(context.Background(), NewUploadPartInputMatcher(&s3.UploadPartInput{
		Bucket:     aws.String("bucket"),
		Key:        aws.String("uploadId"),
		UploadId:   aws.String("multipartId"),
		PartNumber: aws.Int64(3),
		Body:       bytes.NewReader([]byte("1234567890")),
	})).Return(&s3.UploadPartOutput{
		ETag: aws.String("etag-3"),
	}, nil)

	upload, err := store.GetUpload(context.Background(), "uploadId+multipartId")
	assert.Nil(err)

	// 10 bytes are missing for the upload to be finished (offset at 490 for 500
	// bytes file) but the minimum chunk size is higher (20). The chunk is
	// still uploaded since the last part may be smaller than the minimum.
	bytesRead, err := upload.WriteChunk(context.Background(), 490, bytes.NewReader([]byte("1234567890")))
	assert.Nil(err)
	assert.Equal(int64(10), bytesRead)
}

func TestTerminate(t *testing.T) {
	mockCtrl := gomock.NewController(t)
	defer mockCtrl.Finish()
	assert := assert.New(t)

	s3obj := NewMockS3API(mockCtrl)
	store := New("bucket", s3obj)

	// Order is not important in this situation.
	s3obj.EXPECT().AbortMultipartUploadWithContext(context.Background(), &s3.AbortMultipartUploadInput{
		Bucket:   aws.String("bucket"),
		Key:      aws.String("uploadId"),
		UploadId: aws.String("multipartId"),
	}).Return(nil, nil)

	s3obj.EXPECT().DeleteObjectsWithContext(context.Background(), &s3.DeleteObjectsInput{
		Bucket: aws.String("bucket"),
		Delete: &s3.Delete{
			Objects: []*s3.ObjectIdentifier{
				{
					Key: aws.String("uploadId"),
				},
				{
					Key: aws.String("uploadId.part"),
				},
				{
					Key: aws.String("uploadId.info"),
				},
			},
			Quiet: aws.Bool(true),
		},
	}).Return(&s3.DeleteObjectsOutput{}, nil)

	upload, err := store.GetUpload(context.Background(), "uploadId+multipartId")
	assert.Nil(err)

	err = store.AsTerminatableUpload(upload).Terminate(context.Background())
	assert.Nil(err)
}

func TestTerminateWithErrors(t *testing.T) {
	mockCtrl := gomock.NewController(t)
	defer mockCtrl.Finish()
	assert := assert.New(t)

	s3obj := NewMockS3API(mockCtrl)
	store := New("bucket", s3obj)

	// Order is not important in this situation.
	// NoSuchUpload errors should be ignored
	s3obj.EXPECT().AbortMultipartUploadWithContext(context.Background(), &s3.AbortMultipartUploadInput{
		Bucket:   aws.String("bucket"),
		Key:      aws.String("uploadId"),
		UploadId: aws.String("multipartId"),
	}).Return(nil, awserr.New("NoSuchUpload", "The specified upload does not exist.", nil))

	s3obj.EXPECT().DeleteObjectsWithContext(context.Background(), &s3.DeleteObjectsInput{
		Bucket: aws.String("bucket"),
		Delete: &s3.Delete{
			Objects: []*s3.ObjectIdentifier{
				{
					Key: aws.String("uploadId"),
				},
				{
					Key: aws.String("uploadId.part"),
				},
				{
					Key: aws.String("uploadId.info"),
				},
			},
			Quiet: aws.Bool(true),
		},
	}).Return(&s3.DeleteObjectsOutput{
		Errors: []*s3.Error{
			{
				Code:    aws.String("hello"),
				Key:     aws.String("uploadId"),
				Message: aws.String("it's me."),
			},
		},
	}, nil)

	upload, err := store.GetUpload(context.Background(), "uploadId+multipartId")
	assert.Nil(err)

	err = store.AsTerminatableUpload(upload).Terminate(context.Background())
	assert.Equal("Multiple errors occurred:\n\tAWS S3 Error (hello) for object uploadId: it's me.\n", err.Error())
}

func TestConcatUploadsUsingMultipart(t *testing.T) {
	mockCtrl := gomock.NewController(t)
	defer mockCtrl.Finish()
	assert := assert.New(t)

	s3obj := NewMockS3API(mockCtrl)
	store := New("bucket", s3obj)
	store.MinPartSize = 100

	// Calls from NewUpload
	s3obj.EXPECT().CreateMultipartUploadWithContext(context.Background(), &s3.CreateMultipartUploadInput{
		Bucket:   aws.String("bucket"),
		Key:      aws.String("uploadId"),
		Metadata: map[string]*string{},
	}).Return(&s3.CreateMultipartUploadOutput{
		UploadId: aws.String("multipartId"),
	}, nil)
	s3obj.EXPECT().PutObjectWithContext(context.Background(), &s3.PutObjectInput{
		Bucket:        aws.String("bucket"),
		Key:           aws.String("uploadId.info"),
		Body:          bytes.NewReader([]byte(`{"ID":"uploadId+multipartId","Size":0,"SizeIsDeferred":false,"Offset":0,"MetaData":null,"IsPartial":false,"IsFinal":true,"PartialUploads":["aaa+AAA","bbb+BBB","ccc+CCC"],"Storage":{"Bucket":"bucket","Key":"uploadId","Type":"s3store"}}`)),
		ContentLength: aws.Int64(int64(234)),
	})

	// Calls from ConcatUploads
	s3obj.EXPECT().UploadPartCopyWithContext(context.Background(), &s3.UploadPartCopyInput{
		Bucket:     aws.String("bucket"),
		Key:        aws.String("uploadId"),
		UploadId:   aws.String("multipartId"),
		CopySource: aws.String("bucket/aaa"),
		PartNumber: aws.Int64(1),
	}).Return(&s3.UploadPartCopyOutput{
		CopyPartResult: &s3.CopyPartResult{
			ETag: aws.String("etag-1"),
		},
	}, nil)

	s3obj.EXPECT().UploadPartCopyWithContext(context.Background(), &s3.UploadPartCopyInput{
		Bucket:     aws.String("bucket"),
		Key:        aws.String("uploadId"),
		UploadId:   aws.String("multipartId"),
		CopySource: aws.String("bucket/bbb"),
		PartNumber: aws.Int64(2),
	}).Return(&s3.UploadPartCopyOutput{
		CopyPartResult: &s3.CopyPartResult{
			ETag: aws.String("etag-2"),
		},
	}, nil)

	s3obj.EXPECT().UploadPartCopyWithContext(context.Background(), &s3.UploadPartCopyInput{
		Bucket:     aws.String("bucket"),
		Key:        aws.String("uploadId"),
		UploadId:   aws.String("multipartId"),
		CopySource: aws.String("bucket/ccc"),
		PartNumber: aws.Int64(3),
	}).Return(&s3.UploadPartCopyOutput{
		CopyPartResult: &s3.CopyPartResult{
			ETag: aws.String("etag-3"),
		},
	}, nil)

	// Calls from FinishUpload
	s3obj.EXPECT().CompleteMultipartUploadWithContext(context.Background(), &s3.CompleteMultipartUploadInput{
		Bucket:   aws.String("bucket"),
		Key:      aws.String("uploadId"),
		UploadId: aws.String("multipartId"),
		MultipartUpload: &s3.CompletedMultipartUpload{
			Parts: []*s3.CompletedPart{
				{
					ETag:       aws.String("etag-1"),
					PartNumber: aws.Int64(1),
				},
				{
					ETag:       aws.String("etag-2"),
					PartNumber: aws.Int64(2),
				},
				{
					ETag:       aws.String("etag-3"),
					PartNumber: aws.Int64(3),
				},
			},
		},
	}).Return(nil, nil)

	info := handler.FileInfo{
		ID:      "uploadId",
		IsFinal: true,
		PartialUploads: []string{
			"aaa+AAA",
			"bbb+BBB",
			"ccc+CCC",
		},
	}
	upload, err := store.NewUpload(context.Background(), info)
	assert.Nil(err)

	uploadA, err := store.GetUpload(context.Background(), "aaa+AAA")
	assert.Nil(err)
	uploadB, err := store.GetUpload(context.Background(), "bbb+BBB")
	assert.Nil(err)
	uploadC, err := store.GetUpload(context.Background(), "ccc+CCC")
	assert.Nil(err)

	// All uploads have a size larger than the MinPartSize, so a S3 Multipart Upload is used for concatenation.
	uploadA.(*s3Upload).info = &handler.FileInfo{Size: 500}
	uploadB.(*s3Upload).info = &handler.FileInfo{Size: 500}
	uploadC.(*s3Upload).info = &handler.FileInfo{Size: 500}

	err = store.AsConcatableUpload(upload).ConcatUploads(context.Background(), []handler.Upload{
		uploadA,
		uploadB,
		uploadC,
	})
	assert.Nil(err)
}

func TestConcatUploadsUsingDownload(t *testing.T) {
	mockCtrl := gomock.NewController(t)
	defer mockCtrl.Finish()
	assert := assert.New(t)

	s3obj := NewMockS3API(mockCtrl)
	store := New("bucket", s3obj)
	store.MinPartSize = 100

	gomock.InOrder(
		s3obj.EXPECT().GetObjectWithContext(context.Background(), &s3.GetObjectInput{
			Bucket: aws.String("bucket"),
			Key:    aws.String("aaa"),
		}).Return(&s3.GetObjectOutput{
			Body: ioutil.NopCloser(bytes.NewReader([]byte("aaa"))),
		}, nil),
		s3obj.EXPECT().GetObjectWithContext(context.Background(), &s3.GetObjectInput{
			Bucket: aws.String("bucket"),
			Key:    aws.String("bbb"),
		}).Return(&s3.GetObjectOutput{
			Body: ioutil.NopCloser(bytes.NewReader([]byte("bbbb"))),
		}, nil),
		s3obj.EXPECT().GetObjectWithContext(context.Background(), &s3.GetObjectInput{
			Bucket: aws.String("bucket"),
			Key:    aws.String("ccc"),
		}).Return(&s3.GetObjectOutput{
			Body: ioutil.NopCloser(bytes.NewReader([]byte("ccccc"))),
		}, nil),
		s3obj.EXPECT().PutObjectWithContext(context.Background(), NewPutObjectInputMatcher(&s3.PutObjectInput{
			Bucket: aws.String("bucket"),
			Key:    aws.String("uploadId"),
			Body:   bytes.NewReader([]byte("aaabbbbccccc")),
		})),
		s3obj.EXPECT().AbortMultipartUploadWithContext(context.Background(), &s3.AbortMultipartUploadInput{
			Bucket:   aws.String("bucket"),
			Key:      aws.String("uploadId"),
			UploadId: aws.String("multipartId"),
		}).Return(nil, nil),
	)

	upload, err := store.GetUpload(context.Background(), "uploadId+multipartId")
	assert.Nil(err)

	uploadA, err := store.GetUpload(context.Background(), "aaa+AAA")
	assert.Nil(err)
	uploadB, err := store.GetUpload(context.Background(), "bbb+BBB")
	assert.Nil(err)
	uploadC, err := store.GetUpload(context.Background(), "ccc+CCC")
	assert.Nil(err)

	// All uploads have a size smaller than the MinPartSize, so the files are downloaded for concatenation.
	uploadA.(*s3Upload).info = &handler.FileInfo{Size: 3}
	uploadB.(*s3Upload).info = &handler.FileInfo{Size: 4}
	uploadC.(*s3Upload).info = &handler.FileInfo{Size: 5}

	err = store.AsConcatableUpload(upload).ConcatUploads(context.Background(), []handler.Upload{
		uploadA,
		uploadB,
		uploadC,
	})
	assert.Nil(err)

	// Wait a short delay until the call to AbortMultipartUploadWithContext also occurs.
	<-time.After(10 * time.Millisecond)
}

type s3APIWithTempFileAssertion struct {
	*MockS3API
	assert  *assert.Assertions
	tempDir string
}

func (s s3APIWithTempFileAssertion) UploadPartWithContext(context.Context, *s3.UploadPartInput, ...request.Option) (*s3.UploadPartOutput, error) {
	assert := s.assert

	// Make sure that there are temporary files from tusd in here.
	files, err := ioutil.ReadDir(s.tempDir)
	assert.Nil(err)
	for _, file := range files {
		assert.True(strings.HasPrefix(file.Name(), "tusd-s3-tmp-"))
	}
<<<<<<< HEAD
	assert.True(len(files) > 0)
=======
	assert.GreaterOrEqual(len(files), 1)
	assert.LessOrEqual(len(files), 3)
>>>>>>> 9e91baf1

	return nil, fmt.Errorf("not now")
}

// This test ensures that the S3Store will cleanup all files that it creates during
// a call to WriteChunk, even if an error occurs during that invocation.
// Here, we provide 14 bytes to WriteChunk and since the PartSize is set to 10,
// it will split the input into two parts (10 bytes and 4 bytes).
// Inside the first call to UploadPartWithContext, we assert that the temporary files
// for both parts have been created and we return an error.
// In the end, we assert that the error bubbled up and that all temporary files have
// been cleaned up.
func TestWriteChunkCleansUpTempFiles(t *testing.T) {
	mockCtrl := gomock.NewController(t)
	defer mockCtrl.Finish()
	assert := assert.New(t)

	// Create a temporary directory, so no files get mixed in.
	tempDir, err := ioutil.TempDir("", "tusd-s3-cleanup-tests-")
	assert.Nil(err)

	s3obj := NewMockS3API(mockCtrl)
	s3api := s3APIWithTempFileAssertion{
		MockS3API: s3obj,
		assert:    assert,
		tempDir:   tempDir,
	}
	store := New("bucket", s3api)
	store.MaxPartSize = 10
	store.MinPartSize = 10
	store.PreferredPartSize = 10
	store.MaxMultipartParts = 10000
	store.MaxObjectSize = 5 * 1024 * 1024 * 1024 * 1024
	store.TemporaryDirectory = tempDir

	// The usual S3 calls for retrieving the upload
	s3obj.EXPECT().GetObjectWithContext(context.Background(), &s3.GetObjectInput{
		Bucket: aws.String("bucket"),
		Key:    aws.String("uploadId.info"),
	}).Return(&s3.GetObjectOutput{
		Body: ioutil.NopCloser(bytes.NewReader([]byte(`{"ID":"uploadId","Size":14,"Offset":0,"MetaData":null,"IsPartial":false,"IsFinal":false,"PartialUploads":null,"Storage":null}`))),
	}, nil)
	s3obj.EXPECT().ListPartsWithContext(context.Background(), &s3.ListPartsInput{
		Bucket:           aws.String("bucket"),
		Key:              aws.String("uploadId"),
		UploadId:         aws.String("multipartId"),
		PartNumberMarker: aws.Int64(0),
	}).Return(&s3.ListPartsOutput{
		Parts: []*s3.Part{},
	}, nil)
	s3obj.EXPECT().HeadObjectWithContext(context.Background(), &s3.HeadObjectInput{
		Bucket: aws.String("bucket"),
		Key:    aws.String("uploadId.part"),
	}).Return(nil, awserr.New("NoSuchKey", "Not found", nil))

	// No calls to s3obj.EXPECT().UploadPartWithContext since that is handled by s3APIWithTempFileAssertion

	upload, err := store.GetUpload(context.Background(), "uploadId+multipartId")
	assert.Nil(err)

	bytesRead, err := upload.WriteChunk(context.Background(), 0, bytes.NewReader([]byte("1234567890ABCD")))
	assert.NotNil(err)
	assert.Equal(err.Error(), "not now")
	assert.Equal(int64(0), bytesRead)

	files, err := ioutil.ReadDir(tempDir)
	assert.Nil(err)
	assert.Equal(len(files), 0)
}<|MERGE_RESOLUTION|>--- conflicted
+++ resolved
@@ -1325,12 +1325,9 @@
 	for _, file := range files {
 		assert.True(strings.HasPrefix(file.Name(), "tusd-s3-tmp-"))
 	}
-<<<<<<< HEAD
-	assert.True(len(files) > 0)
-=======
+
 	assert.GreaterOrEqual(len(files), 1)
 	assert.LessOrEqual(len(files), 3)
->>>>>>> 9e91baf1
 
 	return nil, fmt.Errorf("not now")
 }
