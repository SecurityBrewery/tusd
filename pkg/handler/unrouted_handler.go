package handler

import (
	"context"
	"encoding/base64"
	"io"
	"log"
	"math"
	"net"
	"net/http"
	"regexp"
	"strconv"
	"strings"
	"time"
)

const UploadLengthDeferred = "1"

var (
	reExtractFileID  = regexp.MustCompile(`([^/]+)\/?$`)
	reForwardedHost  = regexp.MustCompile(`host="?([^;"]+)`)
	reForwardedProto = regexp.MustCompile(`proto=(https?)`)
	reMimeType       = regexp.MustCompile(`^[a-z]+\/[a-z0-9\-\+\.]+$`)
)

var (
	ErrUnsupportedVersion               = NewError("ERR_UNSUPPORTED_VERSION", "missing, invalid or unsupported Tus-Resumable header", http.StatusPreconditionFailed)
	ErrMaxSizeExceeded                  = NewError("ERR_MAX_SIZE_EXCEEDED", "maximum size exceeded", http.StatusRequestEntityTooLarge)
	ErrInvalidContentType               = NewError("ERR_INVALID_CONTENT_TYPE", "missing or invalid Content-Type header", http.StatusBadRequest)
	ErrInvalidUploadLength              = NewError("ERR_INVALID_UPLOAD_LENGTH", "missing or invalid Upload-Length header", http.StatusBadRequest)
	ErrInvalidOffset                    = NewError("ERR_INVALID_OFFSET", "missing or invalid Upload-Offset header", http.StatusBadRequest)
	ErrNotFound                         = NewError("ERR_UPLOAD_NOT_FOUND", "upload not found", http.StatusNotFound)
	ErrFileLocked                       = NewError("ERR_UPLOAD_LOCKED", "file currently locked", http.StatusLocked)
	ErrLockTimeout                      = NewError("ERR_LOCK_TIMEOUT", "failed to acquire lock before timeout", http.StatusInternalServerError)
	ErrMismatchOffset                   = NewError("ERR_MISMATCHED_OFFSET", "mismatched offset", http.StatusConflict)
	ErrSizeExceeded                     = NewError("ERR_UPLOAD_SIZE_EXCEEDED", "upload's size exceeded", http.StatusRequestEntityTooLarge)
	ErrNotImplemented                   = NewError("ERR_NOT_IMPLEMENTED", "feature not implemented", http.StatusNotImplemented)
	ErrUploadNotFinished                = NewError("ERR_UPLOAD_NOT_FINISHED", "one of the partial uploads is not finished", http.StatusBadRequest)
	ErrInvalidConcat                    = NewError("ERR_INVALID_CONCAT", "invalid Upload-Concat header", http.StatusBadRequest)
	ErrModifyFinal                      = NewError("ERR_MODIFY_FINAL", "modifying a final upload is not allowed", http.StatusForbidden)
	ErrUploadLengthAndUploadDeferLength = NewError("ERR_AMBIGUOUS_UPLOAD_LENGTH", "provided both Upload-Length and Upload-Defer-Length", http.StatusBadRequest)
	ErrInvalidUploadDeferLength         = NewError("ERR_INVALID_UPLOAD_LENGTH_DEFER", "invalid Upload-Defer-Length header", http.StatusBadRequest)
	ErrUploadStoppedByServer            = NewError("ERR_UPLOAD_STOPPED", "upload has been stopped by server", http.StatusBadRequest)
	ErrUploadRejectedByServer           = NewError("ERR_UPLOAD_REJECTED", "upload creation has been rejected by server", http.StatusBadRequest)
	ErrUploadInterrupted                = NewError("ERR_UPLAOD_INTERRUPTED", "upload has been interrupted by another request for this upload resource", http.StatusBadRequest)

	// TODO: These two responses are 500 for backwards compatability. We should discuss
	// whether it is better to more them to 4XX status codes.
	ErrReadTimeout     = NewError("ERR_READ_TIMEOUT", "timeout while reading request body", http.StatusInternalServerError)
	ErrConnectionReset = NewError("ERR_CONNECTION_RESET", "TCP connection reset by peer", http.StatusInternalServerError)
)

<<<<<<< HEAD
=======
// HTTPRequest contains basic details of an incoming HTTP request.
type HTTPRequest struct {
	// Method is the HTTP method, e.g. POST or PATCH
	Method string
	// URI is the full HTTP request URI, e.g. /files/fooo
	URI string
	// RemoteAddr contains the network address that sent the request
	RemoteAddr string
	// Header contains all HTTP headers as present in the HTTP request.
	Header http.Header
}

// HookEvent represents an event from tusd which can be handled by the application.
type HookEvent struct {
	// Upload contains information about the upload that caused this hook
	// to be fired.
	Upload FileInfo
	// HTTPRequest contains details about the HTTP request that reached
	// tusd.
	HTTPRequest HTTPRequest
}

func newHookEvent(info FileInfo, r *http.Request) HookEvent {
	// The Host header field is not present in the header map, see https://pkg.go.dev/net/http#Request:
	// > For incoming requests, the Host header is promoted to the
	// > Request.Host field and removed from the Header map.
	// That's why we add it back manually.
	r.Header.Set("Host", r.Host)

	return HookEvent{
		Upload: info,
		HTTPRequest: HTTPRequest{
			Method:     r.Method,
			URI:        r.RequestURI,
			RemoteAddr: r.RemoteAddr,
			Header:     r.Header,
		},
	}
}

>>>>>>> 596742fd
// UnroutedHandler exposes methods to handle requests as part of the tus protocol,
// such as PostFile, HeadFile, PatchFile and DelFile. In addition the GetFile method
// is provided which is, however, not part of the specification.
type UnroutedHandler struct {
	config        Config
	composer      *StoreComposer
	isBasePathAbs bool
	basePath      string
	logger        *log.Logger
	extensions    string

	// CompleteUploads is used to send notifications whenever an upload is
	// completed by a user. The HookEvent will contain information about this
	// upload after it is completed. Sending to this channel will only
	// happen if the NotifyCompleteUploads field is set to true in the Config
	// structure. Notifications will also be sent for completions using the
	// Concatenation extension.
	CompleteUploads chan HookEvent
	// TerminatedUploads is used to send notifications whenever an upload is
	// terminated by a user. The HookEvent will contain information about this
	// upload gathered before the termination. Sending to this channel will only
	// happen if the NotifyTerminatedUploads field is set to true in the Config
	// structure.
	TerminatedUploads chan HookEvent
	// UploadProgress is used to send notifications about the progress of the
	// currently running uploads. For each open PATCH request, every second
	// a HookEvent instance will be send over this channel with the Offset field
	// being set to the number of bytes which have been transfered to the server.
	// Please be aware that this number may be higher than the number of bytes
	// which have been stored by the data store! Sending to this channel will only
	// happen if the NotifyUploadProgress field is set to true in the Config
	// structure.
	UploadProgress chan HookEvent
	// CreatedUploads is used to send notifications about the uploads having been
	// created. It triggers post creation and therefore has all the HookEvent incl.
	// the ID available already. It facilitates the post-create hook. Sending to
	// this channel will only happen if the NotifyCreatedUploads field is set to
	// true in the Config structure.
	CreatedUploads chan HookEvent
	// Metrics provides numbers of the usage for this handler.
	Metrics Metrics
}

// NewUnroutedHandler creates a new handler without routing using the given
// configuration. It exposes the http handlers which need to be combined with
// a router (aka mux) of your choice. If you are looking for preconfigured
// handler see NewHandler.
func NewUnroutedHandler(config Config) (*UnroutedHandler, error) {
	if err := config.validate(); err != nil {
		return nil, err
	}

	// Only promote extesions using the Tus-Extension header which are implemented
	extensions := "creation,creation-with-upload"
	if config.StoreComposer.UsesTerminater {
		extensions += ",termination"
	}
	if config.StoreComposer.UsesConcater {
		extensions += ",concatenation"
	}
	if config.StoreComposer.UsesLengthDeferrer {
		extensions += ",creation-defer-length"
	}

	handler := &UnroutedHandler{
		config:            config,
		composer:          config.StoreComposer,
		basePath:          config.BasePath,
		isBasePathAbs:     config.isAbs,
		CompleteUploads:   make(chan HookEvent),
		TerminatedUploads: make(chan HookEvent),
		UploadProgress:    make(chan HookEvent),
		CreatedUploads:    make(chan HookEvent),
		logger:            config.Logger,
		extensions:        extensions,
		Metrics:           newMetrics(),
	}

	return handler, nil
}

// SupportedExtensions returns a comma-separated list of the supported tus extensions.
// The availability of an extension usually depends on whether the provided data store
// implements some additional interfaces.
func (handler *UnroutedHandler) SupportedExtensions() string {
	return handler.extensions
}

// Middleware checks various aspects of the request and ensures that it
// conforms with the spec. Also handles method overriding for clients which
// cannot make PATCH AND DELETE requests. If you are using the tusd handlers
// directly you will need to wrap at least the POST and PATCH endpoints in
// this middleware.
func (handler *UnroutedHandler) Middleware(h http.Handler) http.Handler {
	return http.HandlerFunc(func(w http.ResponseWriter, r *http.Request) {
		// Allow overriding the HTTP method. The reason for this is
		// that some libraries/environments to not support PATCH and
		// DELETE requests, e.g. Flash in a browser and parts of Java
		if newMethod := r.Header.Get("X-HTTP-Method-Override"); newMethod != "" {
			r.Method = newMethod
		}

		handler.log("RequestIncoming", "method", r.Method, "path", r.URL.Path, "requestId", getRequestId(r))

		handler.Metrics.incRequestsTotal(r.Method)

		header := w.Header()

		if origin := r.Header.Get("Origin"); !handler.config.DisableCors && origin != "" {
			header.Set("Access-Control-Allow-Origin", origin)

			if r.Method == "OPTIONS" {
				allowedMethods := "POST, HEAD, PATCH, OPTIONS"
				if !handler.config.DisableDownload {
					allowedMethods += ", GET"
				}

				if !handler.config.DisableTermination {
					allowedMethods += ", DELETE"
				}

				// Preflight request
				header.Add("Access-Control-Allow-Methods", allowedMethods)
				header.Add("Access-Control-Allow-Headers", "Authorization, Origin, X-Requested-With, X-Request-ID, X-HTTP-Method-Override, Content-Type, Upload-Length, Upload-Offset, Tus-Resumable, Upload-Metadata, Upload-Defer-Length, Upload-Concat")
				header.Set("Access-Control-Max-Age", "86400")

			} else {
				// Actual request
				header.Add("Access-Control-Expose-Headers", "Upload-Offset, Location, Upload-Length, Tus-Version, Tus-Resumable, Tus-Max-Size, Tus-Extension, Upload-Metadata, Upload-Defer-Length, Upload-Concat")
			}
		}

		// Set current version used by the server
		header.Set("Tus-Resumable", "1.0.0")

		// Add nosniff to all responses https://golang.org/src/net/http/server.go#L1429
		header.Set("X-Content-Type-Options", "nosniff")

		// Set appropriated headers in case of OPTIONS method allowing protocol
		// discovery and end with an 204 No Content
		if r.Method == "OPTIONS" {
			if handler.config.MaxSize > 0 {
				header.Set("Tus-Max-Size", strconv.FormatInt(handler.config.MaxSize, 10))
			}

			header.Set("Tus-Version", "1.0.0")
			header.Set("Tus-Extension", handler.extensions)

			// Although the 204 No Content status code is a better fit in this case,
			// since we do not have a response body included, we cannot use it here
			// as some browsers only accept 200 OK as successful response to a
			// preflight request. If we send them the 204 No Content the response
			// will be ignored or interpreted as a rejection.
			// For example, the Presto engine, which is used in older versions of
			// Opera, Opera Mobile and Opera Mini, handles CORS this way.
			c := newContext(w, r)
			handler.sendResp(c, HTTPResponse{
				StatusCode: http.StatusOK,
			})
			return
		}

		// Test if the version sent by the client is supported
		// GET and HEAD methods are not checked since a browser may visit this URL and does
		// not include this header. GET requests are not part of the specification.
		if r.Method != "GET" && r.Method != "HEAD" && r.Header.Get("Tus-Resumable") != "1.0.0" {
			c := newContext(w, r)
			handler.sendError(c, ErrUnsupportedVersion)
			return
		}

		// Proceed with routing the request
		h.ServeHTTP(w, r)
	})
}

// PostFile creates a new file upload using the datastore after validating the
// length and parsing the metadata.
func (handler *UnroutedHandler) PostFile(w http.ResponseWriter, r *http.Request) {
	c := newContext(w, r)

	// Check for presence of application/offset+octet-stream. If another content
	// type is defined, it will be ignored and treated as none was set because
	// some HTTP clients may enforce a default value for this header.
	containsChunk := r.Header.Get("Content-Type") == "application/offset+octet-stream"

	// Only use the proper Upload-Concat header if the concatenation extension
	// is even supported by the data store.
	var concatHeader string
	if handler.composer.UsesConcater {
		concatHeader = r.Header.Get("Upload-Concat")
	}

	// Parse Upload-Concat header
	isPartial, isFinal, partialUploadIDs, err := parseConcat(concatHeader)
	if err != nil {
		handler.sendError(c, err)
		return
	}

	// If the upload is a final upload created by concatenation multiple partial
	// uploads the size is sum of all sizes of these files (no need for
	// Upload-Length header)
	var size int64
	var sizeIsDeferred bool
	var partialUploads []Upload
	if isFinal {
		// A final upload must not contain a chunk within the creation request
		if containsChunk {
			handler.sendError(c, ErrModifyFinal)
			return
		}

		partialUploads, size, err = handler.sizeOfUploads(c, partialUploadIDs)
		if err != nil {
			handler.sendError(c, err)
			return
		}
	} else {
		uploadLengthHeader := r.Header.Get("Upload-Length")
		uploadDeferLengthHeader := r.Header.Get("Upload-Defer-Length")
		size, sizeIsDeferred, err = handler.validateNewUploadLengthHeaders(uploadLengthHeader, uploadDeferLengthHeader)
		if err != nil {
			handler.sendError(c, err)
			return
		}
	}

	// Test whether the size is still allowed
	if handler.config.MaxSize > 0 && size > handler.config.MaxSize {
		handler.sendError(c, ErrMaxSizeExceeded)
		return
	}

	// Parse metadata
	meta := ParseMetadataHeader(r.Header.Get("Upload-Metadata"))

	info := FileInfo{
		Size:           size,
		SizeIsDeferred: sizeIsDeferred,
		MetaData:       meta,
		IsPartial:      isPartial,
		IsFinal:        isFinal,
		PartialUploads: partialUploadIDs,
	}

	resp := HTTPResponse{
		StatusCode: http.StatusCreated,
		Headers:    HTTPHeaders{},
	}

	if handler.config.PreUploadCreateCallback != nil {
		resp2, err := handler.config.PreUploadCreateCallback(newHookEvent(info, r))
		if err != nil {
			handler.sendError(c, err)
			return
		}
		resp = resp.MergeWith(resp2)
	}

	upload, err := handler.composer.Core.NewUpload(c, info)
	if err != nil {
		handler.sendError(c, err)
		return
	}

	info, err = upload.GetInfo(c)
	if err != nil {
		handler.sendError(c, err)
		return
	}

	id := info.ID

	// Add the Location header directly after creating the new resource to even
	// include it in cases of failure when an error is returned
	url := handler.absFileURL(r, id)
	resp.Headers["Location"] = url

	handler.Metrics.incUploadsCreated()
	handler.log("UploadCreated", "id", id, "size", i64toa(size), "url", url)

	if handler.config.NotifyCreatedUploads {
		handler.CreatedUploads <- newHookEvent(info, r)
	}

	if isFinal {
		concatableUpload := handler.composer.Concater.AsConcatableUpload(upload)
		if err := concatableUpload.ConcatUploads(c, partialUploads); err != nil {
			handler.sendError(c, err)
			return
		}
		info.Offset = size

		if handler.config.NotifyCompleteUploads {
			handler.CompleteUploads <- newHookEvent(info, r)
		}
	}

	if containsChunk {
		if handler.composer.UsesLocker {
			lock, err := handler.lockUpload(c, id)
			if err != nil {
				handler.sendError(c, err)
				return
			}

			defer lock.Unlock()
		}

		resp, err = handler.writeChunk(c, resp, upload, info)
		if err != nil {
			handler.sendError(c, err)
			return
		}
	} else if !sizeIsDeferred && size == 0 {
		// Directly finish the upload if the upload is empty (i.e. has a size of 0).
		// This statement is in an else-if block to avoid causing duplicate calls
		// to finishUploadIfComplete if an upload is empty and contains a chunk.
		resp, err = handler.finishUploadIfComplete(c, resp, upload, info)
		if err != nil {
			handler.sendError(c, err)
			return
		}
	}

	handler.sendResp(c, resp)
}

// HeadFile returns the length and offset for the HEAD request
func (handler *UnroutedHandler) HeadFile(w http.ResponseWriter, r *http.Request) {
	c := newContext(w, r)

	id, err := extractIDFromPath(r.URL.Path)
	if err != nil {
		handler.sendError(c, err)
		return
	}

	if handler.composer.UsesLocker {
		lock, err := handler.lockUpload(c, id)
		if err != nil {
			handler.sendError(c, err)
			return
		}

		defer lock.Unlock()
	}

	upload, err := handler.composer.Core.GetUpload(c, id)
	if err != nil {
		handler.sendError(c, err)
		return
	}

	info, err := upload.GetInfo(c)
	if err != nil {
		handler.sendError(c, err)
		return
	}

	resp := HTTPResponse{
		StatusCode: http.StatusOK,
		Headers:    make(HTTPHeaders),
	}

	// Add Upload-Concat header if possible
	if info.IsPartial {
		resp.Headers["Upload-Concat"] = "partial"
	}

	if info.IsFinal {
		v := "final;"
		for _, uploadID := range info.PartialUploads {
			v += handler.absFileURL(r, uploadID) + " "
		}
		// Remove trailing space
		v = v[:len(v)-1]

		resp.Headers["Upload-Concat"] = v
	}

	if len(info.MetaData) != 0 {
		resp.Headers["Upload-Metadata"] = SerializeMetadataHeader(info.MetaData)
	}

	if info.SizeIsDeferred {
		resp.Headers["Upload-Defer-Length"] = UploadLengthDeferred
	} else {
		resp.Headers["Upload-Length"] = strconv.FormatInt(info.Size, 10)
		resp.Headers["Content-Length"] = strconv.FormatInt(info.Size, 10)
	}

	resp.Headers["Cache-Control"] = "no-store"
	resp.Headers["Upload-Offset"] = strconv.FormatInt(info.Offset, 10)
	handler.sendResp(c, resp)
}

// PatchFile adds a chunk to an upload. This operation is only allowed
// if enough space in the upload is left.
func (handler *UnroutedHandler) PatchFile(w http.ResponseWriter, r *http.Request) {
	c := newContext(w, r)

	// Check for presence of application/offset+octet-stream
	if r.Header.Get("Content-Type") != "application/offset+octet-stream" {
		handler.sendError(c, ErrInvalidContentType)
		return
	}

	// Check for presence of a valid Upload-Offset Header
	offset, err := strconv.ParseInt(r.Header.Get("Upload-Offset"), 10, 64)
	if err != nil || offset < 0 {
		handler.sendError(c, ErrInvalidOffset)
		return
	}

	id, err := extractIDFromPath(r.URL.Path)
	if err != nil {
		handler.sendError(c, err)
		return
	}

	if handler.composer.UsesLocker {
		lock, err := handler.lockUpload(c, id)
		if err != nil {
			handler.sendError(c, err)
			return
		}

		defer lock.Unlock()
	}

	upload, err := handler.composer.Core.GetUpload(c, id)
	if err != nil {
		handler.sendError(c, err)
		return
	}

	info, err := upload.GetInfo(c)
	if err != nil {
		handler.sendError(c, err)
		return
	}

	// Modifying a final upload is not allowed
	if info.IsFinal {
		handler.sendError(c, ErrModifyFinal)
		return
	}

	if offset != info.Offset {
		handler.sendError(c, ErrMismatchOffset)
		return
	}

	resp := HTTPResponse{
		StatusCode: http.StatusNoContent,
		Headers:    make(HTTPHeaders, 1), // Initialize map, so writeChunk can set the Upload-Offset header.
	}

	// Do not proxy the call to the data store if the upload is already completed
	if !info.SizeIsDeferred && info.Offset == info.Size {
		resp.Headers["Upload-Offset"] = strconv.FormatInt(offset, 10)
		handler.sendResp(c, resp)
		return
	}

	if r.Header.Get("Upload-Length") != "" {
		if !handler.composer.UsesLengthDeferrer {
			handler.sendError(c, ErrNotImplemented)
			return
		}
		if !info.SizeIsDeferred {
			handler.sendError(c, ErrInvalidUploadLength)
			return
		}
		uploadLength, err := strconv.ParseInt(r.Header.Get("Upload-Length"), 10, 64)
		if err != nil || uploadLength < 0 || uploadLength < info.Offset || (handler.config.MaxSize > 0 && uploadLength > handler.config.MaxSize) {
			handler.sendError(c, ErrInvalidUploadLength)
			return
		}

		lengthDeclarableUpload := handler.composer.LengthDeferrer.AsLengthDeclarableUpload(upload)
		if err := lengthDeclarableUpload.DeclareLength(c, uploadLength); err != nil {
			handler.sendError(c, err)
			return
		}

		info.Size = uploadLength
		info.SizeIsDeferred = false
	}

	resp, err = handler.writeChunk(c, resp, upload, info)
	if err != nil {
		handler.sendError(c, err)
		return
	}

	handler.sendResp(c, resp)
}

// writeChunk reads the body from the requests r and appends it to the upload
// with the corresponding id. Afterwards, it will set the necessary response
// headers but will not send the response.
func (handler *UnroutedHandler) writeChunk(c *httpContext, resp HTTPResponse, upload Upload, info FileInfo) (HTTPResponse, error) {
	// Get Content-Length if possible
	r := c.req
	length := r.ContentLength
	offset := info.Offset
	id := info.ID

	// Test if this upload fits into the file's size
	if !info.SizeIsDeferred && offset+length > info.Size {
		return resp, ErrSizeExceeded
	}

	maxSize := info.Size - offset
	// If the upload's length is deferred and the PATCH request does not contain the Content-Length
	// header (which is allowed if 'Transfer-Encoding: chunked' is used), we still need to set limits for
	// the body size.
	if info.SizeIsDeferred {
		if handler.config.MaxSize > 0 {
			// Ensure that the upload does not exceed the maximum upload size
			maxSize = handler.config.MaxSize - offset
		} else {
			// If no upload limit is given, we allow arbitrary sizes
			maxSize = math.MaxInt64
		}
	}
	if length > 0 {
		maxSize = length
	}

	handler.log("ChunkWriteStart", "id", id, "maxSize", i64toa(maxSize), "offset", i64toa(offset))

	var bytesWritten int64
	var err error
	// Prevent a nil pointer dereference when accessing the body which may not be
	// available in the case of a malicious request.
	if r.Body != nil {
		// Limit the data read from the request's body to the allowed maximum
		c.body = newBodyReader(r.Body, maxSize)

		// We use a context object to allow the hook system to cancel an upload
		uploadCtx, stopUpload := context.WithCancel(context.Background())
		info.stopUpload = stopUpload
		// terminateUpload specifies whether the upload should be deleted after
		// the write has finished
		terminateUpload := false
		// Cancel the context when the function exits to ensure that the goroutine
		// is properly cleaned up
		defer stopUpload()

		go func() {
			// Interrupt the Read() call from the request body
			<-uploadCtx.Done()
			// TODO: Consider using CloseWithError function from BodyReader
			terminateUpload = true
			r.Body.Close()
		}()

		if handler.config.NotifyUploadProgress {
			stopProgressEvents := handler.sendProgressMessages(newHookEvent(info, r), c.body)
			defer close(stopProgressEvents)
		}

		bytesWritten, err = upload.WriteChunk(c, offset, c.body)
		if terminateUpload && handler.composer.UsesTerminater {
			if terminateErr := handler.terminateUpload(c, upload, info); terminateErr != nil {
				// We only log this error and not show it to the user since this
				// termination error is not relevant to the uploading client
				handler.log("UploadStopTerminateError", "id", id, "error", terminateErr.Error())
			}
		}

		// If we encountered an error while reading the body from the HTTP request, log it, but only include
		// it in the response, if the store did not also return an error.
		if bodyErr := c.body.hasError(); bodyErr != nil {
			handler.log("BodyReadError", "id", id, "error", bodyErr.Error())
			if err == nil {
				err = bodyErr
			}
		}

		// If the upload was stopped by the server, send an error response indicating this.
		// TODO: Include a custom reason for the end user why the upload was stopped.
		if terminateUpload {
			err = ErrUploadStoppedByServer
		}
	}

	handler.log("ChunkWriteComplete", "id", id, "bytesWritten", i64toa(bytesWritten))

	if err != nil {
		return resp, err
	}

	// Send new offset to client
	newOffset := offset + bytesWritten
	resp.Headers["Upload-Offset"] = strconv.FormatInt(newOffset, 10)
	handler.Metrics.incBytesReceived(uint64(bytesWritten))
	info.Offset = newOffset

	return handler.finishUploadIfComplete(c, resp, upload, info)
}

// finishUploadIfComplete checks whether an upload is completed (i.e. upload offset
// matches upload size) and if so, it will call the data store's FinishUpload
// function and send the necessary message on the CompleteUpload channel.
func (handler *UnroutedHandler) finishUploadIfComplete(c *httpContext, resp HTTPResponse, upload Upload, info FileInfo) (HTTPResponse, error) {
	r := c.req

	// If the upload is completed, ...
	if !info.SizeIsDeferred && info.Offset == info.Size {
		// ... allow the data storage to finish and cleanup the upload
		if err := upload.FinishUpload(c); err != nil {
			return resp, err
		}

		// ... allow the hook callback to run before sending the response
		if handler.config.PreFinishResponseCallback != nil {
			resp2, err := handler.config.PreFinishResponseCallback(newHookEvent(info, r))
			if err != nil {
				return resp, err
			}
			resp = resp.MergeWith(resp2)
		}

		handler.log("UploadFinished", "id", info.ID, "size", strconv.FormatInt(info.Size, 10))
		handler.Metrics.incUploadsFinished()

		// ... send the info out to the channel
		if handler.config.NotifyCompleteUploads {
			handler.CompleteUploads <- newHookEvent(info, r)
		}
	}

	return resp, nil
}

// GetFile handles requests to download a file using a GET request. This is not
// part of the specification.
func (handler *UnroutedHandler) GetFile(w http.ResponseWriter, r *http.Request) {
	c := newContext(w, r)

	id, err := extractIDFromPath(r.URL.Path)
	if err != nil {
		handler.sendError(c, err)
		return
	}

	if handler.composer.UsesLocker {
		lock, err := handler.lockUpload(c, id)
		if err != nil {
			handler.sendError(c, err)
			return
		}

		defer lock.Unlock()
	}

	upload, err := handler.composer.Core.GetUpload(c, id)
	if err != nil {
		handler.sendError(c, err)
		return
	}

	info, err := upload.GetInfo(c)
	if err != nil {
		handler.sendError(c, err)
		return
	}

	contentType, contentDisposition := filterContentType(info)
	resp := HTTPResponse{
		StatusCode: http.StatusOK,
		Headers: HTTPHeaders{
			"Content-Length":      strconv.FormatInt(info.Offset, 10),
			"Content-Type":        contentType,
			"Content-Disposition": contentDisposition,
		},
		Body: "", // Body is intentionally left empty, and we copy it manually in later.
	}

	// If no data has been uploaded yet, respond with an empty "204 No Content" status.
	if info.Offset == 0 {
		resp.StatusCode = http.StatusNoContent
		handler.sendResp(c, resp)
		return
	}

	src, err := upload.GetReader(c)
	if err != nil {
		handler.sendError(c, err)
		return
	}

	handler.sendResp(c, resp)
	io.Copy(w, src)

	src.Close()
}

// mimeInlineBrowserWhitelist is a map containing MIME types which should be
// allowed to be rendered by browser inline, instead of being forced to be
// downloaded. For example, HTML or SVG files are not allowed, since they may
// contain malicious JavaScript. In a similiar fashion PDF is not on this list
// as their parsers commonly contain vulnerabilities which can be exploited.
// The values of this map does not convey any meaning and are therefore just
// empty structs.
var mimeInlineBrowserWhitelist = map[string]struct{}{
	"text/plain": {},

	"image/png":  {},
	"image/jpeg": {},
	"image/gif":  {},
	"image/bmp":  {},
	"image/webp": {},

	"audio/wave":      {},
	"audio/wav":       {},
	"audio/x-wav":     {},
	"audio/x-pn-wav":  {},
	"audio/webm":      {},
	"video/webm":      {},
	"audio/ogg":       {},
	"video/ogg":       {},
	"application/ogg": {},
}

// filterContentType returns the values for the Content-Type and
// Content-Disposition headers for a given upload. These values should be used
// in responses for GET requests to ensure that only non-malicious file types
// are shown directly in the browser. It will extract the file name and type
// from the "fileame" and "filetype".
// See https://developer.mozilla.org/en-US/docs/Web/HTTP/Headers/Content-Disposition
func filterContentType(info FileInfo) (contentType string, contentDisposition string) {
	filetype := info.MetaData["filetype"]

	if reMimeType.MatchString(filetype) {
		// If the filetype from metadata is well formed, we forward use this
		// for the Content-Type header. However, only whitelisted mime types
		// will be allowed to be shown inline in the browser
		contentType = filetype
		if _, isWhitelisted := mimeInlineBrowserWhitelist[filetype]; isWhitelisted {
			contentDisposition = "inline"
		} else {
			contentDisposition = "attachment"
		}
	} else {
		// If the filetype from the metadata is not well formed, we use a
		// default type and force the browser to download the content.
		contentType = "application/octet-stream"
		contentDisposition = "attachment"
	}

	// Add a filename to Content-Disposition if one is available in the metadata
	if filename, ok := info.MetaData["filename"]; ok {
		contentDisposition += ";filename=" + strconv.Quote(filename)
	}

	return contentType, contentDisposition
}

// DelFile terminates an upload permanently.
func (handler *UnroutedHandler) DelFile(w http.ResponseWriter, r *http.Request) {
	c := newContext(w, r)

	// Abort the request handling if the required interface is not implemented
	if !handler.composer.UsesTerminater {
		handler.sendError(c, ErrNotImplemented)
		return
	}

	id, err := extractIDFromPath(r.URL.Path)
	if err != nil {
		handler.sendError(c, err)
		return
	}

	if handler.composer.UsesLocker {
		lock, err := handler.lockUpload(c, id)
		if err != nil {
			handler.sendError(c, err)
			return
		}

		defer lock.Unlock()
	}

	upload, err := handler.composer.Core.GetUpload(c, id)
	if err != nil {
		handler.sendError(c, err)
		return
	}

	var info FileInfo
	if handler.config.NotifyTerminatedUploads {
		info, err = upload.GetInfo(c)
		if err != nil {
			handler.sendError(c, err)
			return
		}
	}

	err = handler.terminateUpload(c, upload, info)
	if err != nil {
		handler.sendError(c, err)
		return
	}

	handler.sendResp(c, HTTPResponse{
		StatusCode: http.StatusNoContent,
	})
}

// terminateUpload passes a given upload to the DataStore's Terminater,
// send the corresponding upload info on the TerminatedUploads channnel
// and updates the statistics.
// Note the the info argument is only needed if the terminated uploads
// notifications are enabled.
func (handler *UnroutedHandler) terminateUpload(c *httpContext, upload Upload, info FileInfo) error {
	terminatableUpload := handler.composer.Terminater.AsTerminatableUpload(upload)

	err := terminatableUpload.Terminate(c)
	if err != nil {
		return err
	}

	if handler.config.NotifyTerminatedUploads {
		handler.TerminatedUploads <- newHookEvent(info, c.req)
	}

	handler.log("UploadTerminated", "id", info.ID)
	handler.Metrics.incUploadsTerminated()

	return nil
}

// Send the error in the response body. The status code will be looked up in
// ErrStatusCodes. If none is found 500 Internal Error will be used.
func (handler *UnroutedHandler) sendError(c *httpContext, err error) {
	// Errors for read timeouts contain too much information which is not
	// necessary for us and makes grouping for the metrics harder. The error
	// message looks like: read tcp 127.0.0.1:1080->127.0.0.1:53673: i/o timeout
	// Therefore, we use a common error message for all of them.
	if netErr, ok := err.(net.Error); ok && netErr.Timeout() {
		err = ErrReadTimeout
	}

	// Errors for connnection resets also contain TCP details, we don't need, e.g:
	// read tcp 127.0.0.1:1080->127.0.0.1:10023: read: connection reset by peer
	// Therefore, we also trim those down.
	if strings.HasSuffix(err.Error(), "read: connection reset by peer") {
		err = ErrConnectionReset
	}

	// TODO: Decide if we should handle this in here, in body_reader or not at all.
	// If the HTTP PATCH request gets interrupted in the middle (e.g. because
	// the user wants to pause the upload), Go's net/http returns an io.ErrUnexpectedEOF.
	// However, for the handler it's not important whether the stream has ended
	// on purpose or accidentally.
	//if err == io.ErrUnexpectedEOF {
	//	err = nil
	//}

	// TODO: Decide if we want to ignore connection reset errors all together.
	// In some cases, the HTTP connection gets reset by the other peer. This is not
	// necessarily the tus client but can also be a proxy in front of tusd, e.g. HAProxy 2
	// is known to reset the connection to tusd, when the tus client closes the connection.
	// To avoid erroring out in this case and loosing the uploaded data, we can ignore
	// the error here without causing harm.
	//if strings.Contains(err.Error(), "read: connection reset by peer") {
	//	err = nil
	//}

	r := c.req

	detailedErr, ok := err.(Error)
	if !ok {
		handler.log("InternalServerError", "message", err.Error(), "method", r.Method, "path", r.URL.Path, "requestId", getRequestId(r))
		detailedErr = NewError("ERR_INTERNAL_SERVER_ERROR", err.Error(), http.StatusInternalServerError)
	}

	// If we are sending the response for a HEAD request, ensure that we are not including
	// any response body.
	if r.Method == "HEAD" {
		detailedErr.HTTPResponse.Body = ""
	}

	handler.sendResp(c, detailedErr.HTTPResponse)
	handler.Metrics.incErrorsTotal(detailedErr)
}

// sendResp writes the header to w with the specified status code.
func (handler *UnroutedHandler) sendResp(c *httpContext, resp HTTPResponse) {
	resp.writeTo(c.res)

	handler.log("ResponseOutgoing", "status", strconv.Itoa(resp.StatusCode), "method", c.req.Method, "path", c.req.URL.Path, "requestId", getRequestId(c.req), "body", resp.Body)
}

// Make an absolute URLs to the given upload id. If the base path is absolute
// it will be prepended else the host and protocol from the request is used.
func (handler *UnroutedHandler) absFileURL(r *http.Request, id string) string {
	if handler.isBasePathAbs {
		return handler.basePath + id
	}

	// Read origin and protocol from request
	host, proto := getHostAndProtocol(r, handler.config.RespectForwardedHeaders)

	url := proto + "://" + host + handler.basePath + id

	return url
}

// sendProgressMessage will send a notification over the UploadProgress channel
// every second, indicating how much data has been transfered to the server.
// It will stop sending these instances once the returned channel has been
// closed.
func (handler *UnroutedHandler) sendProgressMessages(hook HookEvent, reader *bodyReader) chan<- struct{} {
	previousOffset := int64(0)
	originalOffset := hook.Upload.Offset
	stop := make(chan struct{}, 1)

	go func() {
		for {
			select {
			case <-stop:
				hook.Upload.Offset = originalOffset + reader.bytesRead()
				if hook.Upload.Offset != previousOffset {
					handler.UploadProgress <- hook
					previousOffset = hook.Upload.Offset
				}
				return
			case <-time.After(handler.config.UploadProgressInterval):
				hook.Upload.Offset = originalOffset + reader.bytesRead()
				if hook.Upload.Offset != previousOffset {
					handler.UploadProgress <- hook
					previousOffset = hook.Upload.Offset
				}
			}
		}
	}()

	return stop
}

// getHostAndProtocol extracts the host and used protocol (either HTTP or HTTPS)
// from the given request. If `allowForwarded` is set, the X-Forwarded-Host,
// X-Forwarded-Proto and Forwarded headers will also be checked to
// support proxies.
func getHostAndProtocol(r *http.Request, allowForwarded bool) (host, proto string) {
	if r.TLS != nil {
		proto = "https"
	} else {
		proto = "http"
	}

	host = r.Host

	if !allowForwarded {
		return
	}

	if h := r.Header.Get("X-Forwarded-Host"); h != "" {
		host = h
	}

	if h := r.Header.Get("X-Forwarded-Proto"); h == "http" || h == "https" {
		proto = h
	}

	if h := r.Header.Get("Forwarded"); h != "" {
		if r := reForwardedHost.FindStringSubmatch(h); len(r) == 2 {
			host = r[1]
		}

		if r := reForwardedProto.FindStringSubmatch(h); len(r) == 2 {
			proto = r[1]
		}
	}

	return
}

// The get sum of all sizes for a list of upload ids while checking whether
// all of these uploads are finished yet. This is used to calculate the size
// of a final resource.
func (handler *UnroutedHandler) sizeOfUploads(ctx context.Context, ids []string) (partialUploads []Upload, size int64, err error) {
	partialUploads = make([]Upload, len(ids))

	for i, id := range ids {
		upload, err := handler.composer.Core.GetUpload(ctx, id)
		if err != nil {
			return nil, 0, err
		}

		info, err := upload.GetInfo(ctx)
		if err != nil {
			return nil, 0, err
		}

		if info.SizeIsDeferred || info.Offset != info.Size {
			err = ErrUploadNotFinished
			return nil, 0, err
		}

		size += info.Size
		partialUploads[i] = upload
	}

	return
}

// Verify that the Upload-Length and Upload-Defer-Length headers are acceptable for creating a
// new upload
func (handler *UnroutedHandler) validateNewUploadLengthHeaders(uploadLengthHeader string, uploadDeferLengthHeader string) (uploadLength int64, uploadLengthDeferred bool, err error) {
	haveBothLengthHeaders := uploadLengthHeader != "" && uploadDeferLengthHeader != ""
	haveInvalidDeferHeader := uploadDeferLengthHeader != "" && uploadDeferLengthHeader != UploadLengthDeferred
	lengthIsDeferred := uploadDeferLengthHeader == UploadLengthDeferred

	if lengthIsDeferred && !handler.composer.UsesLengthDeferrer {
		err = ErrNotImplemented
	} else if haveBothLengthHeaders {
		err = ErrUploadLengthAndUploadDeferLength
	} else if haveInvalidDeferHeader {
		err = ErrInvalidUploadDeferLength
	} else if lengthIsDeferred {
		uploadLengthDeferred = true
	} else {
		uploadLength, err = strconv.ParseInt(uploadLengthHeader, 10, 64)
		if err != nil || uploadLength < 0 {
			err = ErrInvalidUploadLength
		}
	}

	return
}

// lockUpload creates a new lock for the given upload ID and attempts to lock it.
// The created lock is returned if it was aquired successfully.
func (handler *UnroutedHandler) lockUpload(c *httpContext, id string) (Lock, error) {
	lock, err := handler.composer.Locker.NewLock(id)
	if err != nil {
		return nil, err
	}

	// TODO: Make lock timeout configurable
	ctx, cancelContext := context.WithTimeout(context.Background(), 3*time.Second)
	defer cancelContext()
	releaseLock := func() {
		if c.body != nil {
			handler.log("UploadInterrupted", "id", id, "requestId", getRequestId(c.req))
			c.body.closeWithError(ErrUploadInterrupted)
		}
	}

	if err := lock.Lock(ctx, releaseLock); err != nil {
		return nil, err
	}

	return lock, nil
}

// ParseMetadataHeader parses the Upload-Metadata header as defined in the
// File Creation extension.
// e.g. Upload-Metadata: name bHVucmpzLnBuZw==,type aW1hZ2UvcG5n
func ParseMetadataHeader(header string) map[string]string {
	meta := make(map[string]string)

	for _, element := range strings.Split(header, ",") {
		element := strings.TrimSpace(element)

		parts := strings.Split(element, " ")

		if len(parts) > 2 {
			continue
		}

		key := parts[0]
		if key == "" {
			continue
		}

		value := ""
		if len(parts) == 2 {
			// Ignore current element if the value is no valid base64
			dec, err := base64.StdEncoding.DecodeString(parts[1])
			if err != nil {
				continue
			}

			value = string(dec)
		}

		meta[key] = value
	}

	return meta
}

// SerializeMetadataHeader serializes a map of strings into the Upload-Metadata
// header format used in the response for HEAD requests.
// e.g. Upload-Metadata: name bHVucmpzLnBuZw==,type aW1hZ2UvcG5n
func SerializeMetadataHeader(meta map[string]string) string {
	header := ""
	for key, value := range meta {
		valueBase64 := base64.StdEncoding.EncodeToString([]byte(value))
		header += key + " " + valueBase64 + ","
	}

	// Remove trailing comma
	if len(header) > 0 {
		header = header[:len(header)-1]
	}

	return header
}

// Parse the Upload-Concat header, e.g.
// Upload-Concat: partial
// Upload-Concat: final;http://tus.io/files/a /files/b/
func parseConcat(header string) (isPartial bool, isFinal bool, partialUploads []string, err error) {
	if len(header) == 0 {
		return
	}

	if header == "partial" {
		isPartial = true
		return
	}

	l := len("final;")
	if strings.HasPrefix(header, "final;") && len(header) > l {
		isFinal = true

		list := strings.Split(header[l:], " ")
		for _, value := range list {
			value := strings.TrimSpace(value)
			if value == "" {
				continue
			}

			id, extractErr := extractIDFromPath(value)
			if extractErr != nil {
				err = extractErr
				return
			}

			partialUploads = append(partialUploads, id)
		}
	}

	// If no valid partial upload ids are extracted this is not a final upload.
	if len(partialUploads) == 0 {
		isFinal = false
		err = ErrInvalidConcat
	}

	return
}

// extractIDFromPath pulls the last segment from the url provided
func extractIDFromPath(url string) (string, error) {
	result := reExtractFileID.FindStringSubmatch(url)
	if len(result) != 2 {
		return "", ErrNotFound
	}
	return result[1], nil
}

func i64toa(num int64) string {
	return strconv.FormatInt(num, 10)
}

// getRequestId returns the value of the X-Request-ID header, if available,
// and also takes care of truncating the input.
func getRequestId(r *http.Request) string {
	reqId := r.Header.Get("X-Request-ID")
	if reqId == "" {
		return ""
	}

	// Limit the length of the request ID to 36 characters, which is enough
	// to fit a UUID.
	if len(reqId) > 36 {
		reqId = reqId[:36]
	}

	return reqId
}<|MERGE_RESOLUTION|>--- conflicted
+++ resolved
@@ -50,49 +50,6 @@
 	ErrConnectionReset = NewError("ERR_CONNECTION_RESET", "TCP connection reset by peer", http.StatusInternalServerError)
 )
 
-<<<<<<< HEAD
-=======
-// HTTPRequest contains basic details of an incoming HTTP request.
-type HTTPRequest struct {
-	// Method is the HTTP method, e.g. POST or PATCH
-	Method string
-	// URI is the full HTTP request URI, e.g. /files/fooo
-	URI string
-	// RemoteAddr contains the network address that sent the request
-	RemoteAddr string
-	// Header contains all HTTP headers as present in the HTTP request.
-	Header http.Header
-}
-
-// HookEvent represents an event from tusd which can be handled by the application.
-type HookEvent struct {
-	// Upload contains information about the upload that caused this hook
-	// to be fired.
-	Upload FileInfo
-	// HTTPRequest contains details about the HTTP request that reached
-	// tusd.
-	HTTPRequest HTTPRequest
-}
-
-func newHookEvent(info FileInfo, r *http.Request) HookEvent {
-	// The Host header field is not present in the header map, see https://pkg.go.dev/net/http#Request:
-	// > For incoming requests, the Host header is promoted to the
-	// > Request.Host field and removed from the Header map.
-	// That's why we add it back manually.
-	r.Header.Set("Host", r.Host)
-
-	return HookEvent{
-		Upload: info,
-		HTTPRequest: HTTPRequest{
-			Method:     r.Method,
-			URI:        r.RequestURI,
-			RemoteAddr: r.RemoteAddr,
-			Header:     r.Header,
-		},
-	}
-}
-
->>>>>>> 596742fd
 // UnroutedHandler exposes methods to handle requests as part of the tus protocol,
 // such as PostFile, HeadFile, PatchFile and DelFile. In addition the GetFile method
 // is provided which is, however, not part of the specification.
